--- conflicted
+++ resolved
@@ -52,17 +52,7 @@
 
 ## Useful links
 
-<<<<<<< HEAD
- - 🔍🔥 [Live Preview](https://docsgpt.arc53.com/)
- 
- - 💬🎉[Join our Discord](https://discord.gg/n5BX8dh8rU)
- 
- - 📚😎 [Guides](https://docs.docsgpt.co.uk/)
-
- - 👩‍💻👨‍💻 [Interested in contributing?](https://github.com/arc53/DocsGPT/blob/main/CONTRIBUTING.md)
-=======
 - 🔍🔥 [Live preview](https://docsgpt.arc53.com/)
->>>>>>> 81b16aa9
 
 - 💬🎉[Join our Discord](https://discord.gg/n5BX8dh8rU)
 
@@ -136,11 +126,7 @@
 (check out [`application/core/settings.py`](application/core/settings.py) if you want to see more config options.)
 
 2. (optional) Create a Python virtual environment:
-<<<<<<< HEAD
-You can refer to the [official Python documentation](https://docs.python.org/3/tutorial/venv.html) for virtual environments.
-=======
    You can follow the [Python official documentation](https://docs.python.org/3/tutorial/venv.html) for virtual environments.
->>>>>>> 81b16aa9
 
 a) On Mac OS and Linux
 
@@ -170,12 +156,8 @@
 Make sure you have Node version 16 or higher.
 
 1. Navigate to the [/frontend](https://github.com/arc53/DocsGPT/tree/main/frontend) folder.
-<<<<<<< HEAD
 2. Install the required packages `husky` and `vite` (ignore if already installed).
-=======
-2. Install required packages `husky` and `vite` (ignore if installed).
 
->>>>>>> 81b16aa9
 ```commandline
 npm install husky -g
 npm install vite -g
