--- conflicted
+++ resolved
@@ -379,12 +379,8 @@
             os.makedirs(save_dir)
 
         file.save(os.path.join(save_dir, filename))
-<<<<<<< HEAD
         print('save the file into: ' + os.path.join(save_dir, filename))
-        task = ingest.delay('local', [".rst", ".md", ".pdf", ".txt"], job_name, filename, user)
-=======
-        task = ingest.delay('inputs', [".rst", ".md", ".pdf", ".txt"], 'temp', filename, user)
->>>>>>> 65213903
+        task = ingest.delay('temp', [".rst", ".md", ".pdf", ".txt"], job_name, filename, user)
         # task id
         task_id = task.id
         return {"status": 'ok', "task_id": task_id}
