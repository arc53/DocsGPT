--- conflicted
+++ resolved
@@ -645,15 +645,8 @@
 @app.after_request
 def after_request(response):
     response.headers.add('Access-Control-Allow-Origin', '*')
-<<<<<<< HEAD
     response.headers.add('Access-Control-Allow-Headers', 'Content-Type,Authorization,Access-Control-Allow-Origin,Access-Control-Allow-Methods,Access-Control-Allow-Credentials')
     response.headers.add('Access-Control-Allow-Methods', 'GET,PUT,POST,DELETE,OPTIONS')
-=======
-    response.headers.add('Access-Control-Allow-Headers',
-                         'Content-Type,Authorization')
-    response.headers.add('Access-Control-Allow-Methods',
-                         'GET,PUT,POST,DELETE,OPTIONS')
->>>>>>> a8a5356a
     response.headers.add('Access-Control-Allow-Credentials', 'true')
     return response
 
