--- conflicted
+++ resolved
@@ -364,11 +364,6 @@
         return {"status": 'no file name'}
     
 
-<<<<<<< HEAD
-    # Trying to connect to MongoDB and insert sample data into collection.
-    fs = GridFS(db)
-=======
->>>>>>> 39accb30
     date = datetime.datetime.now()
     file_id = fs.put(file, file_name=file.filename, user_id=user, date=date)
 
@@ -382,12 +377,8 @@
             os.makedirs(save_dir)
 
         file.save(os.path.join(save_dir, filename))
-<<<<<<< HEAD
         print('save the file into: ' + os.path.join(save_dir, filename))
         task = ingest.delay('temp', [".rst", ".md", ".pdf", ".txt"], job_name, filename, user)
-=======
-        task = ingest.delay('inputs', [".rst", ".md", ".pdf", ".txt"], job_name, filename, user)
->>>>>>> 39accb30
         # task id
         task_id = task.id
         return {"status": 'ok', "task_id": task_id}
