--- conflicted
+++ resolved
@@ -82,11 +82,8 @@
 
     def initialize(self):
         """Initialize all required components for processing"""
-<<<<<<< HEAD
         self._configure_agent()
         self._configure_source()
-=======
->>>>>>> 4b915306
         self._configure_retriever()
         self._configure_agent()
         self._load_conversation_history()
@@ -173,7 +170,6 @@
         source = data.get("source")
         if isinstance(source, DBRef):
             source_doc = self.db.dereference(source)
-<<<<<<< HEAD
             if source_doc:
                 data["source"] = str(source_doc["_id"])
                 data["retriever"] = source_doc.get("retriever", data.get("retriever"))
@@ -209,13 +205,6 @@
             data["sources"] = sources_list
         else:
             data["sources"] = []
-=======
-            data["source"] = str(source_doc["_id"])
-            data["retriever"] = source_doc.get("retriever", data.get("retriever"))
-            data["chunks"] = source_doc.get("chunks", data.get("chunks"))
-        else:
-            data["source"] = None
->>>>>>> 4b915306
         return data
 
     def _configure_source(self):
