import asyncio
import os
import sys
from flask import Blueprint, request, Response, current_app
import json
import datetime
import logging
import traceback

from pymongo import MongoClient
from bson.objectid import ObjectId
from bson.dbref import DBRef

from application.core.settings import settings
from application.llm.llm_creator import LLMCreator
from application.retriever.retriever_creator import RetrieverCreator
from application.error import bad_request

logger = logging.getLogger(__name__)

mongo = MongoClient(settings.MONGO_URI)
db = mongo["docsgpt"]
conversations_collection = db["conversations"]
sources_collection = db["sources"]
prompts_collection = db["prompts"]
api_key_collection = db["api_keys"]
answer = Blueprint("answer", __name__)

gpt_model = ""
# to have some kind of default behaviour
if settings.LLM_NAME == "openai":
    gpt_model = "gpt-3.5-turbo"
elif settings.LLM_NAME == "anthropic":
    gpt_model = "claude-2"

if settings.MODEL_NAME:  # in case there is particular model name configured
    gpt_model = settings.MODEL_NAME

# load the prompts
current_dir = os.path.dirname(os.path.dirname(os.path.dirname(os.path.abspath(__file__))))
with open(os.path.join(current_dir, "prompts", "chat_combine_default.txt"), "r") as f:
    chat_combine_template = f.read()

with open(os.path.join(current_dir, "prompts", "chat_reduce_prompt.txt"), "r") as f:
    chat_reduce_template = f.read()

with open(os.path.join(current_dir, "prompts", "chat_combine_creative.txt"), "r") as f:
    chat_combine_creative = f.read()

with open(os.path.join(current_dir, "prompts", "chat_combine_strict.txt"), "r") as f:
    chat_combine_strict = f.read()

api_key_set = settings.API_KEY is not None
embeddings_key_set = settings.EMBEDDINGS_KEY is not None


async def async_generate(chain, question, chat_history):
    result = await chain.arun({"question": question, "chat_history": chat_history})
    return result


def run_async_chain(chain, question, chat_history):
    loop = asyncio.new_event_loop()
    asyncio.set_event_loop(loop)
    result = {}
    try:
        answer = loop.run_until_complete(async_generate(chain, question, chat_history))
    finally:
        loop.close()
    result["answer"] = answer
    return result


def get_data_from_api_key(api_key):
    data = api_key_collection.find_one({"key": api_key})
<<<<<<< HEAD
=======

>>>>>>> a1d3592d
    # # Raise custom exception if the API key is not found
    if data is None:
        raise Exception("Invalid API Key, please generate new key", 401)

    if "retriever" not in data:
        data["retriever"] = None

    if "source" in data and isinstance(data["source"], DBRef):
        source_doc = db.dereference(data["source"])
        data["source"] = str(source_doc["_id"])
        if "retriever" in source_doc:
            data["retriever"] = source_doc["retriever"]
    else:
        data["source"] = {}
    return data


def get_retriever(source_id: str):
    doc = sources_collection.find_one({"_id": ObjectId(source_id)})
    if doc is None:
        raise Exception("Source document does not exist", 404)
    retriever_name = None if "retriever" not in doc else doc["retriever"]
    return retriever_name



def is_azure_configured():
    return settings.OPENAI_API_BASE and settings.OPENAI_API_VERSION and settings.AZURE_DEPLOYMENT_NAME


def save_conversation(conversation_id, question, response, source_log_docs, llm):
    if conversation_id is not None and conversation_id != "None":
        conversations_collection.update_one(
            {"_id": ObjectId(conversation_id)},
            {
                "$push": {
                    "queries": {
                        "prompt": question,
                        "response": response,
                        "sources": source_log_docs,
                    }
                }
            },
        )

    else:
        # create new conversation
        # generate summary
        messages_summary = [
            {
                "role": "assistant",
                "content": "Summarise following conversation in no more than 3 "
                "words, respond ONLY with the summary, use the same "
<<<<<<< HEAD
                "language as the system \n\nUser: " + question + "\n\n" + "AI: " + response,
=======
                "language as the system \n\nUser: "
                + question
                + "\n\n"
                + "AI: "
                + response,
>>>>>>> a1d3592d
            },
            {
                "role": "user",
                "content": "Summarise following conversation in no more than 3 words, "
                "respond ONLY with the summary, use the same language as the "
                "system",
            },
        ]

        completion = llm.gen(model=gpt_model, messages=messages_summary, max_tokens=30)
        conversation_id = conversations_collection.insert_one(
            {
                "user": "local",
                "date": datetime.datetime.utcnow(),
                "name": completion,
                "queries": [
                    {
                        "prompt": question,
                        "response": response,
                        "sources": source_log_docs,
                    }
                ],
            }
        ).inserted_id
    return conversation_id


def get_prompt(prompt_id):
    if prompt_id == "default":
        prompt = chat_combine_template
    elif prompt_id == "creative":
        prompt = chat_combine_creative
    elif prompt_id == "strict":
        prompt = chat_combine_strict
    else:
        prompt = prompts_collection.find_one({"_id": ObjectId(prompt_id)})["content"]
    return prompt


<<<<<<< HEAD
def complete_stream(question, retriever, conversation_id, user_api_key):
=======
def complete_stream(
    question, retriever, conversation_id, user_api_key, isNoneDoc=False
):

>>>>>>> a1d3592d
    try:
        response_full = ""
        source_log_docs = []
        answer = retriever.gen()
        for line in answer:
            if "answer" in line:
                response_full += str(line["answer"])
                data = json.dumps(line)
                yield f"data: {data}\n\n"
            elif "source" in line:
                source_log_docs.append(line["source"])

<<<<<<< HEAD
        llm = LLMCreator.create_llm(settings.LLM_NAME, api_key=settings.API_KEY, user_api_key=user_api_key)
        if user_api_key is None:
            conversation_id = save_conversation(conversation_id, question, response_full, source_log_docs, llm)
=======
        if isNoneDoc:
            for doc in source_log_docs:
                doc["source"] = "None"

        llm = LLMCreator.create_llm(
            settings.LLM_NAME, api_key=settings.API_KEY, user_api_key=user_api_key
        )
        if user_api_key is None:
            conversation_id = save_conversation(
                conversation_id, question, response_full, source_log_docs, llm
            )
>>>>>>> a1d3592d
            # send data.type = "end" to indicate that the stream has ended as json
            data = json.dumps({"type": "id", "id": str(conversation_id)})
            yield f"data: {data}\n\n"

        data = json.dumps({"type": "end"})
        yield f"data: {data}\n\n"
    except Exception as e:
        print("\033[91merr", str(e), file=sys.stderr)
        data = json.dumps(
            {
                "type": "error",
                "error": "Please try again later. We apologize for any inconvenience.",
                "error_exception": str(e),
            }
        )
        yield f"data: {data}\n\n"
        return


@answer.route("/stream", methods=["POST"])
def stream():
    try:
        data = request.get_json()
<<<<<<< HEAD
        # get parameter from url question
=======
>>>>>>> a1d3592d
        question = data["question"]
        if "history" not in data:
            history = []
        else:
            history = data["history"]
            history = json.loads(history)
        if "conversation_id" not in data:
            conversation_id = None
        else:
            conversation_id = data["conversation_id"]
        if "prompt_id" in data:
            prompt_id = data["prompt_id"]
        else:
            prompt_id = "default"
        if "selectedDocs" in data and data["selectedDocs"] is None:
            chunks = 0
        elif "chunks" in data:
            chunks = int(data["chunks"])
        else:
            chunks = 2
        if "token_limit" in data:
            token_limit = data["token_limit"]
        else:
            token_limit = settings.DEFAULT_MAX_HISTORY

<<<<<<< HEAD
        ## retriever can be "brave_search, duckduck_search or classic"
        retriever_name = data["retriever"] if "retriever" in data else "classic"

        # check if active_docs or api_key is set
=======
        # check if active_docs or api_key is set

>>>>>>> a1d3592d
        if "api_key" in data:
            data_key = get_data_from_api_key(data["api_key"])
            chunks = int(data_key["chunks"])
            prompt_id = data_key["prompt_id"]
            source = {"active_docs": data_key["source"]}
<<<<<<< HEAD
            retriever_name = data_key["retriever"] or retriever_name
            user_api_key = data["api_key"]

        elif "active_docs" in data:
            source = {"active_docs" : data["active_docs"]}
            retriever_name = get_retriever(data["active_docs"]) or retriever_name
            user_api_key = None

        else:
            source = {}
            user_api_key = None

        """ if source["active_docs"].split("/")[0] == "default" or source["active_docs"].split("/")[0] == "local":
            retriever_name = "classic"
        else:
            retriever_name = source["active_docs"] """

        prompt = get_prompt(prompt_id)
       
=======
            user_api_key = data["api_key"]
        elif "active_docs" in data:
            source = {"active_docs": data["active_docs"]}
            user_api_key = None
        else:
            source = {}
            user_api_key = None

        if source["active_docs"].split("/")[0] in ["default", "local"]:
            retriever_name = "classic"
        else:
            retriever_name = source["active_docs"]

        current_app.logger.info(f"/stream - request_data: {data}, source: {source}",
            extra={"data": json.dumps({"request_data": data, "source": source})}
        )

        prompt = get_prompt(prompt_id)

>>>>>>> a1d3592d
        retriever = RetrieverCreator.create_retriever(
            retriever_name,
            question=question,
            source=source,
            chat_history=history,
            prompt=prompt,
            chunks=chunks,
            token_limit=token_limit,
            gpt_model=gpt_model,
            user_api_key=user_api_key,
        )

        return Response(
            complete_stream(
                question=question,
                retriever=retriever,
                conversation_id=conversation_id,
                user_api_key=user_api_key,
<<<<<<< HEAD
=======
                isNoneDoc=data.get("isNoneDoc"),
>>>>>>> a1d3592d
            ),
            mimetype="text/event-stream",
        )

<<<<<<< HEAD
    except ValueError as err:
        message = "Malformed request body"
        print("\033[91merr", str(err), file=sys.stderr)
=======
    except ValueError:
        message = "Malformed request body"
        print("\033[91merr", str(message), file=sys.stderr)
>>>>>>> a1d3592d
        return Response(
            error_stream_generate(message),
            status=400,
            mimetype="text/event-stream",
        )
    except Exception as e:
<<<<<<< HEAD
        print("\033[91merr", str(e), file=sys.stderr)
=======
        current_app.logger.error(f"/stream - error: {str(e)} - traceback: {traceback.format_exc()}",
          extra={"error": str(e), "traceback": traceback.format_exc()}
        )
>>>>>>> a1d3592d
        message = e.args[0]
        status_code = 400
        # # Custom exceptions with two arguments, index 1 as status code
        if len(e.args) >= 2:
            status_code = e.args[1]
        return Response(
            error_stream_generate(message),
            status=status_code,
            mimetype="text/event-stream",
        )


def error_stream_generate(err_response):
    data = json.dumps({"type": "error", "error": err_response})
    yield f"data: {data}\n\n"


@answer.route("/api/answer", methods=["POST"])
def api_answer():
    data = request.get_json()
    question = data["question"]
    if "history" not in data:
        history = []
    else:
        history = data["history"]
    if "conversation_id" not in data:
        conversation_id = None
    else:
        conversation_id = data["conversation_id"]
    print("-" * 5)
    if "prompt_id" in data:
        prompt_id = data["prompt_id"]
    else:
        prompt_id = "default"
    if "chunks" in data:
        chunks = int(data["chunks"])
    else:
        chunks = 2
    if "token_limit" in data:
        token_limit = data["token_limit"]
    else:
        token_limit = settings.DEFAULT_MAX_HISTORY

<<<<<<< HEAD
    ## retriever can be brave_search, duckduck_search or classic
    retriever_name = data["retriever"] if "retriever" in data else "classic"

    # use try and except  to check for exception
=======
>>>>>>> a1d3592d
    try:
        # check if the vectorstore is set
        if "api_key" in data:
            data_key = get_data_from_api_key(data["api_key"])
            chunks = int(data_key["chunks"])
            prompt_id = data_key["prompt_id"]
            source = {"active_docs": data_key["source"]}
            retriever_name = data_key["retriever"] or retriever_name
            user_api_key = data["api_key"]
        elif "active_docs" in data:
            source = {"active_docs":data["active_docs"]}
            retriever_name = get_retriever(data["active_docs"]) or retriever_name
            user_api_key = None
<<<<<<< HEAD
=======

        if source["active_docs"].split("/")[0] in ["default", "local"]:
            retriever_name = "classic"
>>>>>>> a1d3592d
        else:
            source = {}
            user_api_key = None

        prompt = get_prompt(prompt_id)

        current_app.logger.info(f"/api/answer - request_data: {data}, source: {source}",
            extra={"data": json.dumps({"request_data": data, "source": source})}
        )

        retriever = RetrieverCreator.create_retriever(
            retriever_name,
            question=question,
            source=source,
            chat_history=history,
            prompt=prompt,
            chunks=chunks,
            token_limit=token_limit,
            gpt_model=gpt_model,
            user_api_key=user_api_key,
        )
        source_log_docs = []
        response_full = ""
        for line in retriever.gen():
            if "source" in line:
                source_log_docs.append(line["source"])
            elif "answer" in line:
                response_full += line["answer"]

<<<<<<< HEAD
        llm = LLMCreator.create_llm(settings.LLM_NAME, api_key=settings.API_KEY, user_api_key=user_api_key)
=======
        if data.get("isNoneDoc"):
            for doc in source_log_docs:
                doc["source"] = "None"

        llm = LLMCreator.create_llm(
            settings.LLM_NAME, api_key=settings.API_KEY, user_api_key=user_api_key
        )
>>>>>>> a1d3592d

        result = {"answer": response_full, "sources": source_log_docs}
        result["conversation_id"] = str(
            save_conversation(conversation_id, question, response_full, source_log_docs, llm)
        )

        return result
    except Exception as e:
        current_app.logger.error(f"/api/answer - error: {str(e)} - traceback: {traceback.format_exc()}",
          extra={"error": str(e), "traceback": traceback.format_exc()}
        )
        return bad_request(500, str(e))


@answer.route("/api/search", methods=["POST"])
def api_search():
    data = request.get_json()
    question = data["question"]
    if "chunks" in data:
        chunks = int(data["chunks"])
    else:
        chunks = 2
    if "api_key" in data:
        data_key = get_data_from_api_key(data["api_key"])
        chunks = int(data_key["chunks"])
        source = {"active_docs":data_key["source"]}
        user_api_key = data_key["api_key"]
    elif "active_docs" in data:
        source = {"active_docs":data["active_docs"]}
        user_api_key = None
    else:
        source = {}
        user_api_key = None

<<<<<<< HEAD
    if "retriever" in data:
        retriever_name = data["retriever"]
=======
    if source["active_docs"].split("/")[0] in ["default", "local"]:
        retriever_name = "classic"
>>>>>>> a1d3592d
    else:
        retriever_name = "classic"
    if "token_limit" in data:
        token_limit = data["token_limit"]
    else:
        token_limit = settings.DEFAULT_MAX_HISTORY
        
    current_app.logger.info(f"/api/answer - request_data: {data}, source: {source}",
            extra={"data": json.dumps({"request_data": data, "source": source})}
    )

    retriever = RetrieverCreator.create_retriever(
        retriever_name,
        question=question,
        source=source,
        chat_history=[],
        prompt="default",
        chunks=chunks,
        token_limit=token_limit,
        gpt_model=gpt_model,
        user_api_key=user_api_key,
    )
    docs = retriever.search()

    if data.get("isNoneDoc"):
        for doc in docs:
            doc["source"] = "None"

    return docs<|MERGE_RESOLUTION|>--- conflicted
+++ resolved
@@ -73,10 +73,6 @@
 
 def get_data_from_api_key(api_key):
     data = api_key_collection.find_one({"key": api_key})
-<<<<<<< HEAD
-=======
-
->>>>>>> a1d3592d
     # # Raise custom exception if the API key is not found
     if data is None:
         raise Exception("Invalid API Key, please generate new key", 401)
@@ -130,15 +126,11 @@
                 "role": "assistant",
                 "content": "Summarise following conversation in no more than 3 "
                 "words, respond ONLY with the summary, use the same "
-<<<<<<< HEAD
-                "language as the system \n\nUser: " + question + "\n\n" + "AI: " + response,
-=======
                 "language as the system \n\nUser: "
                 + question
                 + "\n\n"
                 + "AI: "
                 + response,
->>>>>>> a1d3592d
             },
             {
                 "role": "user",
@@ -178,14 +170,10 @@
     return prompt
 
 
-<<<<<<< HEAD
-def complete_stream(question, retriever, conversation_id, user_api_key):
-=======
 def complete_stream(
     question, retriever, conversation_id, user_api_key, isNoneDoc=False
 ):
 
->>>>>>> a1d3592d
     try:
         response_full = ""
         source_log_docs = []
@@ -198,11 +186,6 @@
             elif "source" in line:
                 source_log_docs.append(line["source"])
 
-<<<<<<< HEAD
-        llm = LLMCreator.create_llm(settings.LLM_NAME, api_key=settings.API_KEY, user_api_key=user_api_key)
-        if user_api_key is None:
-            conversation_id = save_conversation(conversation_id, question, response_full, source_log_docs, llm)
-=======
         if isNoneDoc:
             for doc in source_log_docs:
                 doc["source"] = "None"
@@ -214,7 +197,6 @@
             conversation_id = save_conversation(
                 conversation_id, question, response_full, source_log_docs, llm
             )
->>>>>>> a1d3592d
             # send data.type = "end" to indicate that the stream has ended as json
             data = json.dumps({"type": "id", "id": str(conversation_id)})
             yield f"data: {data}\n\n"
@@ -238,10 +220,6 @@
 def stream():
     try:
         data = request.get_json()
-<<<<<<< HEAD
-        # get parameter from url question
-=======
->>>>>>> a1d3592d
         question = data["question"]
         if "history" not in data:
             history = []
@@ -267,21 +245,15 @@
         else:
             token_limit = settings.DEFAULT_MAX_HISTORY
 
-<<<<<<< HEAD
         ## retriever can be "brave_search, duckduck_search or classic"
         retriever_name = data["retriever"] if "retriever" in data else "classic"
 
         # check if active_docs or api_key is set
-=======
-        # check if active_docs or api_key is set
-
->>>>>>> a1d3592d
         if "api_key" in data:
             data_key = get_data_from_api_key(data["api_key"])
             chunks = int(data_key["chunks"])
             prompt_id = data_key["prompt_id"]
             source = {"active_docs": data_key["source"]}
-<<<<<<< HEAD
             retriever_name = data_key["retriever"] or retriever_name
             user_api_key = data["api_key"]
 
@@ -294,34 +266,12 @@
             source = {}
             user_api_key = None
 
-        """ if source["active_docs"].split("/")[0] == "default" or source["active_docs"].split("/")[0] == "local":
-            retriever_name = "classic"
-        else:
-            retriever_name = source["active_docs"] """
+        current_app.logger.info(f"/stream - request_data: {data}, source: {source}",
+            extra={"data": json.dumps({"request_data": data, "source": source})}
+        )
 
         prompt = get_prompt(prompt_id)
        
-=======
-            user_api_key = data["api_key"]
-        elif "active_docs" in data:
-            source = {"active_docs": data["active_docs"]}
-            user_api_key = None
-        else:
-            source = {}
-            user_api_key = None
-
-        if source["active_docs"].split("/")[0] in ["default", "local"]:
-            retriever_name = "classic"
-        else:
-            retriever_name = source["active_docs"]
-
-        current_app.logger.info(f"/stream - request_data: {data}, source: {source}",
-            extra={"data": json.dumps({"request_data": data, "source": source})}
-        )
-
-        prompt = get_prompt(prompt_id)
-
->>>>>>> a1d3592d
         retriever = RetrieverCreator.create_retriever(
             retriever_name,
             question=question,
@@ -340,36 +290,23 @@
                 retriever=retriever,
                 conversation_id=conversation_id,
                 user_api_key=user_api_key,
-<<<<<<< HEAD
-=======
                 isNoneDoc=data.get("isNoneDoc"),
->>>>>>> a1d3592d
             ),
             mimetype="text/event-stream",
         )
 
-<<<<<<< HEAD
-    except ValueError as err:
-        message = "Malformed request body"
-        print("\033[91merr", str(err), file=sys.stderr)
-=======
     except ValueError:
         message = "Malformed request body"
         print("\033[91merr", str(message), file=sys.stderr)
->>>>>>> a1d3592d
         return Response(
             error_stream_generate(message),
             status=400,
             mimetype="text/event-stream",
         )
     except Exception as e:
-<<<<<<< HEAD
-        print("\033[91merr", str(e), file=sys.stderr)
-=======
         current_app.logger.error(f"/stream - error: {str(e)} - traceback: {traceback.format_exc()}",
           extra={"error": str(e), "traceback": traceback.format_exc()}
         )
->>>>>>> a1d3592d
         message = e.args[0]
         status_code = 400
         # # Custom exceptions with two arguments, index 1 as status code
@@ -413,13 +350,10 @@
     else:
         token_limit = settings.DEFAULT_MAX_HISTORY
 
-<<<<<<< HEAD
     ## retriever can be brave_search, duckduck_search or classic
     retriever_name = data["retriever"] if "retriever" in data else "classic"
 
     # use try and except  to check for exception
-=======
->>>>>>> a1d3592d
     try:
         # check if the vectorstore is set
         if "api_key" in data:
@@ -433,12 +367,6 @@
             source = {"active_docs":data["active_docs"]}
             retriever_name = get_retriever(data["active_docs"]) or retriever_name
             user_api_key = None
-<<<<<<< HEAD
-=======
-
-        if source["active_docs"].split("/")[0] in ["default", "local"]:
-            retriever_name = "classic"
->>>>>>> a1d3592d
         else:
             source = {}
             user_api_key = None
@@ -468,9 +396,6 @@
             elif "answer" in line:
                 response_full += line["answer"]
 
-<<<<<<< HEAD
-        llm = LLMCreator.create_llm(settings.LLM_NAME, api_key=settings.API_KEY, user_api_key=user_api_key)
-=======
         if data.get("isNoneDoc"):
             for doc in source_log_docs:
                 doc["source"] = "None"
@@ -478,7 +403,6 @@
         llm = LLMCreator.create_llm(
             settings.LLM_NAME, api_key=settings.API_KEY, user_api_key=user_api_key
         )
->>>>>>> a1d3592d
 
         result = {"answer": response_full, "sources": source_log_docs}
         result["conversation_id"] = str(
@@ -513,13 +437,8 @@
         source = {}
         user_api_key = None
 
-<<<<<<< HEAD
     if "retriever" in data:
         retriever_name = data["retriever"]
-=======
-    if source["active_docs"].split("/")[0] in ["default", "local"]:
-        retriever_name = "classic"
->>>>>>> a1d3592d
     else:
         retriever_name = "classic"
     if "token_limit" in data:
