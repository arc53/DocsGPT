"""
Main user API routes - registers all namespace modules.
"""

from flask import Blueprint

from application.api import api
from .agents import agents_ns, agents_sharing_ns, agents_webhooks_ns

from .analytics import analytics_ns
from .attachments import attachments_ns
from .conversations import conversations_ns
from .prompts import prompts_ns
from .sharing import sharing_ns
from .sources import sources_chunks_ns, sources_ns, sources_upload_ns
from .tools import tools_mcp_ns, tools_ns


user = Blueprint("user", __name__)
<<<<<<< HEAD
user_ns = Namespace("user", description="User related operations", path="/")
api.add_namespace(user_ns)

current_dir = os.path.dirname(
    os.path.dirname(os.path.dirname(os.path.abspath(__file__)))
)

tool_config = {}
tool_manager = ToolManager(config=tool_config)


def generate_minute_range(start_date, end_date):
    return {
        (start_date + datetime.timedelta(minutes=i)).strftime("%Y-%m-%d %H:%M:00"): 0
        for i in range(int((end_date - start_date).total_seconds() // 60) + 1)
    }


def generate_hourly_range(start_date, end_date):
    return {
        (start_date + datetime.timedelta(hours=i)).strftime("%Y-%m-%d %H:00"): 0
        for i in range(int((end_date - start_date).total_seconds() // 3600) + 1)
    }


def generate_date_range(start_date, end_date):
    return {
        (start_date + datetime.timedelta(days=i)).strftime("%Y-%m-%d"): 0
        for i in range((end_date - start_date).days + 1)
    }


def ensure_user_doc(user_id):
    default_prefs = {
        "pinned": [],
        "shared_with_me": [],
    }

    user_doc = users_collection.find_one_and_update(
        {"user_id": user_id},
        {"$setOnInsert": {"agent_preferences": default_prefs}},
        upsert=True,
        return_document=ReturnDocument.AFTER,
    )

    prefs = user_doc.get("agent_preferences", {})
    updates = {}
    if "pinned" not in prefs:
        updates["agent_preferences.pinned"] = []
    if "shared_with_me" not in prefs:
        updates["agent_preferences.shared_with_me"] = []
    if updates:
        users_collection.update_one({"user_id": user_id}, {"$set": updates})
        user_doc = users_collection.find_one({"user_id": user_id})
    return user_doc


def resolve_tool_details(tool_ids):
    tools = user_tools_collection.find(
        {"_id": {"$in": [ObjectId(tid) for tid in tool_ids]}}
    )
    return [
        {
            "id": str(tool["_id"]),
            "name": tool.get("name", ""),
            "display_name": tool.get("displayName", tool.get("name", "")),
        }
        for tool in tools
    ]


def get_vector_store(source_id):
    """
    Get the Vector Store
    Args:
        source_id (str): source id of the document
    """

    store = VectorCreator.create_vectorstore(
        settings.VECTOR_STORE,
        source_id=source_id,
        embeddings_key=os.getenv("EMBEDDINGS_KEY"),
    )
    return store


def handle_image_upload(
    request, existing_url: str, user: str, storage, base_path: str = "attachments/"
) -> Tuple[str, Optional[Response]]:
    image_url = existing_url

    if "image" in request.files:
        file = request.files["image"]
        if file.filename != "":
            filename = secure_filename(file.filename)
            upload_path = f"{settings.UPLOAD_FOLDER.rstrip('/')}/{user}/{base_path.rstrip('/')}/{uuid.uuid4()}_{filename}"
            try:
                storage.save_file(file, upload_path, storage_class="STANDARD")
                image_url = upload_path
            except Exception as e:
                current_app.logger.error(f"Error uploading image: {e}")
                return None, make_response(
                    jsonify({"success": False, "message": "Image upload failed"}),
                    400,
                )
    return image_url, None


@user_ns.route("/api/delete_conversation")
class DeleteConversation(Resource):
    @api.doc(
        description="Deletes a conversation by ID",
        params={"id": "The ID of the conversation to delete"},
    )
    def post(self):
        decoded_token = request.decoded_token
        if not decoded_token:
            return make_response(jsonify({"success": False}), 401)
        conversation_id = request.args.get("id")
        if not conversation_id:
            return make_response(
                jsonify({"success": False, "message": "ID is required"}), 400
            )
        try:
            conversations_collection.delete_one(
                {"_id": ObjectId(conversation_id), "user": decoded_token["sub"]}
            )
        except Exception as err:
            current_app.logger.error(
                f"Error deleting conversation: {err}", exc_info=True
            )
            return make_response(jsonify({"success": False}), 400)
        return make_response(jsonify({"success": True}), 200)


@user_ns.route("/api/delete_all_conversations")
class DeleteAllConversations(Resource):
    @api.doc(
        description="Deletes all conversations for a specific user",
    )
    def get(self):
        decoded_token = request.decoded_token
        if not decoded_token:
            return make_response(jsonify({"success": False}), 401)
        user_id = decoded_token.get("sub")
        try:
            conversations_collection.delete_many({"user": user_id})
        except Exception as err:
            current_app.logger.error(
                f"Error deleting all conversations: {err}", exc_info=True
            )
            return make_response(jsonify({"success": False}), 400)
        return make_response(jsonify({"success": True}), 200)


@user_ns.route("/api/get_conversations")
class GetConversations(Resource):
    @api.doc(
        description="Retrieve a list of the latest 30 conversations (excluding API key conversations)",
    )
    def get(self):
        decoded_token = request.decoded_token
        if not decoded_token:
            return make_response(jsonify({"success": False}), 401)
        try:
            conversations = (
                conversations_collection.find(
                    {
                        "$or": [
                            {"api_key": {"$exists": False}},
                            {"agent_id": {"$exists": True}},
                        ],
                        "user": decoded_token.get("sub"),
                    }
                )
                .sort("date", -1)
                .limit(30)
            )

            list_conversations = [
                {
                    "id": str(conversation["_id"]),
                    "name": conversation["name"],
                    "agent_id": conversation.get("agent_id", None),
                    "is_shared_usage": conversation.get("is_shared_usage", False),
                    "shared_token": conversation.get("shared_token", None),
                }
                for conversation in conversations
            ]
        except Exception as err:
            current_app.logger.error(
                f"Error retrieving conversations: {err}", exc_info=True
            )
            return make_response(jsonify({"success": False}), 400)
        return make_response(jsonify(list_conversations), 200)


@user_ns.route("/api/get_single_conversation")
class GetSingleConversation(Resource):
    @api.doc(
        description="Retrieve a single conversation by ID",
        params={"id": "The conversation ID"},
    )
    def get(self):
        decoded_token = request.decoded_token
        if not decoded_token:
            return make_response(jsonify({"success": False}), 401)
        conversation_id = request.args.get("id")
        if not conversation_id:
            return make_response(
                jsonify({"success": False, "message": "ID is required"}), 400
            )
        try:
            conversation = conversations_collection.find_one(
                {"_id": ObjectId(conversation_id), "user": decoded_token.get("sub")}
            )
            if not conversation:
                return make_response(jsonify({"status": "not found"}), 404)
            # Process queries to include attachment names

            queries = conversation["queries"]
            for query in queries:
                if "attachments" in query and query["attachments"]:
                    attachment_details = []
                    for attachment_id in query["attachments"]:
                        try:
                            attachment = attachments_collection.find_one(
                                {"_id": ObjectId(attachment_id)}
                            )
                            if attachment:
                                attachment_details.append(
                                    {
                                        "id": str(attachment["_id"]),
                                        "fileName": attachment.get(
                                            "filename", "Unknown file"
                                        ),
                                    }
                                )
                        except Exception as e:
                            current_app.logger.error(
                                f"Error retrieving attachment {attachment_id}: {e}",
                                exc_info=True,
                            )
                    query["attachments"] = attachment_details
        except Exception as err:
            current_app.logger.error(
                f"Error retrieving conversation: {err}", exc_info=True
            )
            return make_response(jsonify({"success": False}), 400)
        data = {
            "queries": queries,
            "agent_id": conversation.get("agent_id"),
            "is_shared_usage": conversation.get("is_shared_usage", False),
            "shared_token": conversation.get("shared_token", None),
        }
        return make_response(jsonify(data), 200)


@user_ns.route("/api/update_conversation_name")
class UpdateConversationName(Resource):
    @api.expect(
        api.model(
            "UpdateConversationModel",
            {
                "id": fields.String(required=True, description="Conversation ID"),
                "name": fields.String(
                    required=True, description="New name of the conversation"
                ),
            },
        )
    )
    @api.doc(
        description="Updates the name of a conversation",
    )
    def post(self):
        decoded_token = request.decoded_token
        if not decoded_token:
            return make_response(jsonify({"success": False}), 401)
        data = request.get_json()
        required_fields = ["id", "name"]
        missing_fields = check_required_fields(data, required_fields)
        if missing_fields:
            return missing_fields
        try:
            conversations_collection.update_one(
                {"_id": ObjectId(data["id"]), "user": decoded_token.get("sub")},
                {"$set": {"name": data["name"]}},
            )
        except Exception as err:
            current_app.logger.error(
                f"Error updating conversation name: {err}", exc_info=True
            )
            return make_response(jsonify({"success": False}), 400)
        return make_response(jsonify({"success": True}), 200)


@user_ns.route("/api/feedback")
class SubmitFeedback(Resource):
    @api.expect(
        api.model(
            "FeedbackModel",
            {
                "question": fields.String(
                    required=False, description="The user question"
                ),
                "answer": fields.String(required=False, description="The AI answer"),
                "feedback": fields.String(required=True, description="User feedback"),
                "question_index": fields.Integer(
                    required=True,
                    description="The question number in that particular conversation",
                ),
                "conversation_id": fields.String(
                    required=True, description="id of the particular conversation"
                ),
                "api_key": fields.String(description="Optional API key"),
            },
        )
    )
    @api.doc(
        description="Submit feedback for a conversation",
    )
    def post(self):
        decoded_token = request.decoded_token
        if not decoded_token:
            return make_response(jsonify({"success": False}), 401)
        data = request.get_json()
        required_fields = ["feedback", "conversation_id", "question_index"]
        missing_fields = check_required_fields(data, required_fields)
        if missing_fields:
            return missing_fields
        try:
            if data["feedback"] is None:
                # Remove feedback and feedback_timestamp if feedback is null

                conversations_collection.update_one(
                    {
                        "_id": ObjectId(data["conversation_id"]),
                        "user": decoded_token.get("sub"),
                        f"queries.{data['question_index']}": {"$exists": True},
                    },
                    {
                        "$unset": {
                            f"queries.{data['question_index']}.feedback": "",
                            f"queries.{data['question_index']}.feedback_timestamp": "",
                        }
                    },
                )
            else:
                # Set feedback and feedback_timestamp if feedback has a value

                conversations_collection.update_one(
                    {
                        "_id": ObjectId(data["conversation_id"]),
                        "user": decoded_token.get("sub"),
                        f"queries.{data['question_index']}": {"$exists": True},
                    },
                    {
                        "$set": {
                            f"queries.{data['question_index']}.feedback": data[
                                "feedback"
                            ],
                            f"queries.{data['question_index']}.feedback_timestamp": datetime.datetime.now(
                                datetime.timezone.utc
                            ),
                        }
                    },
                )
        except Exception as err:
            current_app.logger.error(f"Error submitting feedback: {err}", exc_info=True)
            return make_response(jsonify({"success": False}), 400)
        return make_response(jsonify({"success": True}), 200)


@user_ns.route("/api/delete_by_ids")
class DeleteByIds(Resource):
    @api.doc(
        description="Deletes documents from the vector store by IDs",
        params={"path": "Comma-separated list of IDs"},
    )
    def get(self):
        ids = request.args.get("path")
        if not ids:
            return make_response(
                jsonify({"success": False, "message": "Missing required fields"}), 400
            )
        try:
            result = sources_collection.delete_index(ids=ids)
            if result:
                return make_response(jsonify({"success": True}), 200)
        except Exception as err:
            current_app.logger.error(f"Error deleting indexes: {err}", exc_info=True)
            return make_response(jsonify({"success": False}), 400)
        return make_response(jsonify({"success": False}), 400)


@user_ns.route("/api/delete_old")
class DeleteOldIndexes(Resource):
    @api.doc(
        description="Deletes old indexes and associated files",
        params={"source_id": "The source ID to delete"},
    )
    def get(self):
        decoded_token = request.decoded_token
        if not decoded_token:
            return make_response(jsonify({"success": False}), 401)
        source_id = request.args.get("source_id")
        if not source_id:
            return make_response(
                jsonify({"success": False, "message": "Missing required fields"}), 400
            )
        doc = sources_collection.find_one(
            {"_id": ObjectId(source_id), "user": decoded_token.get("sub")}
        )
        if not doc:
            return make_response(jsonify({"status": "not found"}), 404)
        storage = StorageCreator.get_storage()

        try:
            # Delete vector index

            if settings.VECTOR_STORE == "faiss":
                index_path = f"indexes/{str(doc['_id'])}"
                if storage.file_exists(f"{index_path}/index.faiss"):
                    storage.delete_file(f"{index_path}/index.faiss")
                if storage.file_exists(f"{index_path}/index.pkl"):
                    storage.delete_file(f"{index_path}/index.pkl")
            else:
                vectorstore = VectorCreator.create_vectorstore(
                    settings.VECTOR_STORE, source_id=str(doc["_id"])
                )
                vectorstore.delete_index()
            if "file_path" in doc and doc["file_path"]:
                file_path = doc["file_path"]
                if storage.is_directory(file_path):
                    files = storage.list_files(file_path)
                    for f in files:
                        storage.delete_file(f)
                else:
                    storage.delete_file(file_path)
        except FileNotFoundError:
            pass
        except Exception as err:
            current_app.logger.error(
                f"Error deleting files and indexes: {err}", exc_info=True
            )
            return make_response(jsonify({"success": False}), 400)
        sources_collection.delete_one({"_id": ObjectId(source_id)})
        return make_response(jsonify({"success": True}), 200)


@user_ns.route("/api/upload")
class UploadFile(Resource):
    @api.expect(
        api.model(
            "UploadModel",
            {
                "user": fields.String(required=True, description="User ID"),
                "name": fields.String(required=True, description="Job name"),
                "file": fields.Raw(required=True, description="File(s) to upload"),
            },
        )
    )
    @api.doc(
        description="Uploads a file to be vectorized and indexed",
    )
    def post(self):
        decoded_token = request.decoded_token
        if not decoded_token:
            return make_response(jsonify({"success": False}), 401)
        data = request.form
        files = request.files.getlist("file")
        required_fields = ["user", "name"]
        missing_fields = check_required_fields(data, required_fields)
        if missing_fields or not files or all(file.filename == "" for file in files):
            return make_response(
                jsonify(
                    {
                        "status": "error",
                        "message": "Missing required fields or files",
                    }
                ),
                400,
            )
        user = decoded_token.get("sub")
        job_name = request.form["name"]

        # Create safe versions for filesystem operations

        safe_user = safe_filename(user)
        dir_name = safe_filename(job_name)
        base_path = f"{settings.UPLOAD_FOLDER}/{safe_user}/{dir_name}"

        try:
            storage = StorageCreator.get_storage()

            for file in files:
                original_filename = file.filename
                safe_file = safe_filename(original_filename)

                with tempfile.TemporaryDirectory() as temp_dir:
                    temp_file_path = os.path.join(temp_dir, safe_file)
                    file.save(temp_file_path)

                    if zipfile.is_zipfile(temp_file_path):
                        try:
                            with zipfile.ZipFile(temp_file_path, "r") as zip_ref:
                                zip_ref.extractall(path=temp_dir)

                                # Walk through extracted files and upload them

                                for root, _, files in os.walk(temp_dir):
                                    for extracted_file in files:
                                        if (
                                            os.path.join(root, extracted_file)
                                            == temp_file_path
                                        ):
                                            continue
                                        rel_path = os.path.relpath(
                                            os.path.join(root, extracted_file), temp_dir
                                        )
                                        storage_path = f"{base_path}/{rel_path}"

                                        with open(
                                            os.path.join(root, extracted_file), "rb"
                                        ) as f:
                                            storage.save_file(f, storage_path)
                        except Exception as e:
                            current_app.logger.error(
                                f"Error extracting zip: {e}", exc_info=True
                            )
                            # If zip extraction fails, save the original zip file

                            file_path = f"{base_path}/{safe_file}"
                            with open(temp_file_path, "rb") as f:
                                storage.save_file(f, file_path)
                    else:
                        # For non-zip files, save directly

                        file_path = f"{base_path}/{safe_file}"
                        with open(temp_file_path, "rb") as f:
                            storage.save_file(f, file_path)
            task = ingest.delay(
                settings.UPLOAD_FOLDER,
                [
                    ".rst",
                    ".md",
                    ".pdf",
                    ".txt",
                    ".docx",
                    ".csv",
                    ".epub",
                    ".html",
                    ".mdx",
                    ".json",
                    ".xlsx",
                    ".pptx",
                    ".png",
                    ".jpg",
                    ".jpeg",
                ],
                job_name,
                user,
                file_path=base_path,
                filename=dir_name,
            )
        except Exception as err:
            current_app.logger.error(f"Error uploading file: {err}", exc_info=True)
            return make_response(jsonify({"success": False}), 400)
        return make_response(jsonify({"success": True, "task_id": task.id}), 200)


@user_ns.route("/api/manage_source_files")
class ManageSourceFiles(Resource):
    @api.expect(
        api.model(
            "ManageSourceFilesModel",
            {
                "source_id": fields.String(
                    required=True, description="Source ID to modify"
                ),
                "operation": fields.String(
                    required=True,
                    description="Operation: 'add', 'remove', or 'remove_directory'",
                ),
                "file_paths": fields.List(
                    fields.String,
                    required=False,
                    description="File paths to remove (for remove operation)",
                ),
                "directory_path": fields.String(
                    required=False,
                    description="Directory path to remove (for remove_directory operation)",
                ),
                "file": fields.Raw(
                    required=False, description="Files to add (for add operation)"
                ),
                "parent_dir": fields.String(
                    required=False,
                    description="Parent directory path relative to source root",
                ),
            },
        )
    )
    @api.doc(
        description="Add files, remove files, or remove directories from an existing source",
    )
    def post(self):
        decoded_token = request.decoded_token
        if not decoded_token:
            return make_response(
                jsonify({"success": False, "message": "Unauthorized"}), 401
            )
        user = decoded_token.get("sub")
        source_id = request.form.get("source_id")
        operation = request.form.get("operation")

        if not source_id or not operation:
            return make_response(
                jsonify(
                    {
                        "success": False,
                        "message": "source_id and operation are required",
                    }
                ),
                400,
            )
        if operation not in ["add", "remove", "remove_directory"]:
            return make_response(
                jsonify(
                    {
                        "success": False,
                        "message": "operation must be 'add', 'remove', or 'remove_directory'",
                    }
                ),
                400,
            )
        try:
            ObjectId(source_id)
        except Exception:
            return make_response(
                jsonify({"success": False, "message": "Invalid source ID format"}), 400
            )
        try:
            source = sources_collection.find_one(
                {"_id": ObjectId(source_id), "user": user}
            )
            if not source:
                return make_response(
                    jsonify(
                        {
                            "success": False,
                            "message": "Source not found or access denied",
                        }
                    ),
                    404,
                )
        except Exception as err:
            current_app.logger.error(f"Error finding source: {err}", exc_info=True)
            return make_response(
                jsonify({"success": False, "message": "Database error"}), 500
            )
        try:
            storage = StorageCreator.get_storage()
            source_file_path = source.get("file_path", "")
            parent_dir = request.form.get("parent_dir", "")

            if parent_dir and (parent_dir.startswith("/") or ".." in parent_dir):
                return make_response(
                    jsonify(
                        {"success": False, "message": "Invalid parent directory path"}
                    ),
                    400,
                )
            if operation == "add":
                files = request.files.getlist("file")
                if not files or all(file.filename == "" for file in files):
                    return make_response(
                        jsonify(
                            {
                                "success": False,
                                "message": "No files provided for add operation",
                            }
                        ),
                        400,
                    )
                added_files = []

                target_dir = source_file_path
                if parent_dir:
                    target_dir = f"{source_file_path}/{parent_dir}"
                for file in files:
                    if file.filename:
                        safe_filename_str = safe_filename(file.filename)
                        file_path = f"{target_dir}/{safe_filename_str}"

                        # Save file to storage

                        storage.save_file(file, file_path)
                        added_files.append(safe_filename_str)
                # Trigger re-ingestion pipeline

                from application.api.user.tasks import reingest_source_task

                task = reingest_source_task.delay(source_id=source_id, user=user)

                return make_response(
                    jsonify(
                        {
                            "success": True,
                            "message": f"Added {len(added_files)} files",
                            "added_files": added_files,
                            "parent_dir": parent_dir,
                            "reingest_task_id": task.id,
                        }
                    ),
                    200,
                )
            elif operation == "remove":
                file_paths_str = request.form.get("file_paths")
                if not file_paths_str:
                    return make_response(
                        jsonify(
                            {
                                "success": False,
                                "message": "file_paths required for remove operation",
                            }
                        ),
                        400,
                    )
                try:
                    file_paths = (
                        json.loads(file_paths_str)
                        if isinstance(file_paths_str, str)
                        else file_paths_str
                    )
                except Exception:
                    return make_response(
                        jsonify(
                            {"success": False, "message": "Invalid file_paths format"}
                        ),
                        400,
                    )
                # Remove files from storage and directory structure

                removed_files = []
                for file_path in file_paths:
                    full_path = f"{source_file_path}/{file_path}"

                    # Remove from storage

                    if storage.file_exists(full_path):
                        storage.delete_file(full_path)
                        removed_files.append(file_path)
                # Trigger re-ingestion pipeline

                from application.api.user.tasks import reingest_source_task

                task = reingest_source_task.delay(source_id=source_id, user=user)

                return make_response(
                    jsonify(
                        {
                            "success": True,
                            "message": f"Removed {len(removed_files)} files",
                            "removed_files": removed_files,
                            "reingest_task_id": task.id,
                        }
                    ),
                    200,
                )
            elif operation == "remove_directory":
                directory_path = request.form.get("directory_path")
                if not directory_path:
                    return make_response(
                        jsonify(
                            {
                                "success": False,
                                "message": "directory_path required for remove_directory operation",
                            }
                        ),
                        400,
                    )
                # Validate directory path (prevent path traversal)

                if directory_path.startswith("/") or ".." in directory_path:
                    current_app.logger.warning(
                        f"Invalid directory path attempted for removal. "
                        f"User: {user}, Source ID: {source_id}, Directory path: {directory_path}"
                    )
                    return make_response(
                        jsonify(
                            {"success": False, "message": "Invalid directory path"}
                        ),
                        400,
                    )
                full_directory_path = (
                    f"{source_file_path}/{directory_path}"
                    if directory_path
                    else source_file_path
                )

                if not storage.is_directory(full_directory_path):
                    current_app.logger.warning(
                        f"Directory not found or is not a directory for removal. "
                        f"User: {user}, Source ID: {source_id}, Directory path: {directory_path}, "
                        f"Full path: {full_directory_path}"
                    )
                    return make_response(
                        jsonify(
                            {
                                "success": False,
                                "message": "Directory not found or is not a directory",
                            }
                        ),
                        404,
                    )
                success = storage.remove_directory(full_directory_path)

                if not success:
                    current_app.logger.error(
                        f"Failed to remove directory from storage. "
                        f"User: {user}, Source ID: {source_id}, Directory path: {directory_path}, "
                        f"Full path: {full_directory_path}"
                    )
                    return make_response(
                        jsonify(
                            {"success": False, "message": "Failed to remove directory"}
                        ),
                        500,
                    )
                current_app.logger.info(
                    f"Successfully removed directory. "
                    f"User: {user}, Source ID: {source_id}, Directory path: {directory_path}, "
                    f"Full path: {full_directory_path}"
                )

                # Trigger re-ingestion pipeline

                from application.api.user.tasks import reingest_source_task

                task = reingest_source_task.delay(source_id=source_id, user=user)

                return make_response(
                    jsonify(
                        {
                            "success": True,
                            "message": f"Successfully removed directory: {directory_path}",
                            "removed_directory": directory_path,
                            "reingest_task_id": task.id,
                        }
                    ),
                    200,
                )
        except Exception as err:
            error_context = f"operation={operation}, user={user}, source_id={source_id}"
            if operation == "remove_directory":
                directory_path = request.form.get("directory_path", "")
                error_context += f", directory_path={directory_path}"
            elif operation == "remove":
                file_paths_str = request.form.get("file_paths", "")
                error_context += f", file_paths={file_paths_str}"
            elif operation == "add":
                parent_dir = request.form.get("parent_dir", "")
                error_context += f", parent_dir={parent_dir}"
            current_app.logger.error(
                f"Error managing source files: {err} ({error_context})", exc_info=True
            )
            return make_response(
                jsonify({"success": False, "message": "Operation failed"}), 500
            )


@user_ns.route("/api/remote")
class UploadRemote(Resource):
    @api.expect(
        api.model(
            "RemoteUploadModel",
            {
                "user": fields.String(required=True, description="User ID"),
                "source": fields.String(
                    required=True, description="Source of the data"
                ),
                "name": fields.String(required=True, description="Job name"),
                "data": fields.String(required=True, description="Data to process"),
                "repo_url": fields.String(description="GitHub repository URL"),
            },
        )
    )
    @api.doc(
        description="Uploads remote source for vectorization",
    )
    def post(self):
        decoded_token = request.decoded_token
        if not decoded_token:
            return make_response(jsonify({"success": False}), 401)
        data = request.form
        required_fields = ["user", "source", "name", "data"]
        missing_fields = check_required_fields(data, required_fields)
        if missing_fields:
            return missing_fields
        try:
            config = json.loads(data["data"])
            source_data = None

            if data["source"] == "github":
                source_data = config.get("repo_url")
            elif data["source"] in ["crawler", "url"]:
                source_data = config.get("url")
            elif data["source"] == "reddit":
                source_data = config
            elif data["source"] in ConnectorCreator.get_supported_connectors():
                session_token = config.get("session_token")
                if not session_token:
                    return make_response(
                        jsonify(
                            {
                                "success": False,
                                "error": f"Missing session_token in {data['source']} configuration",
                            }
                        ),
                        400,
                    )
                # Process file_ids

                file_ids = config.get("file_ids", [])
                if isinstance(file_ids, str):
                    file_ids = [id.strip() for id in file_ids.split(",") if id.strip()]
                elif not isinstance(file_ids, list):
                    file_ids = []
                # Process folder_ids

                folder_ids = config.get("folder_ids", [])
                if isinstance(folder_ids, str):
                    folder_ids = [
                        id.strip() for id in folder_ids.split(",") if id.strip()
                    ]
                elif not isinstance(folder_ids, list):
                    folder_ids = []
                config["file_ids"] = file_ids
                config["folder_ids"] = folder_ids

                task = ingest_connector_task.delay(
                    job_name=data["name"],
                    user=decoded_token.get("sub"),
                    source_type=data["source"],
                    session_token=session_token,
                    file_ids=file_ids,
                    folder_ids=folder_ids,
                    recursive=config.get("recursive", False),
                    retriever=config.get("retriever", "classic"),
                )
                return make_response(
                    jsonify({"success": True, "task_id": task.id}), 200
                )
            task = ingest_remote.delay(
                source_data=source_data,
                job_name=data["name"],
                user=decoded_token.get("sub"),
                loader=data["source"],
            )
        except Exception as err:
            current_app.logger.error(
                f"Error uploading remote source: {err}", exc_info=True
            )
            return make_response(jsonify({"success": False}), 400)
        return make_response(jsonify({"success": True, "task_id": task.id}), 200)


@user_ns.route("/api/task_status")
class TaskStatus(Resource):
    task_status_model = api.model(
        "TaskStatusModel",
        {"task_id": fields.String(required=True, description="Task ID")},
    )

    @api.expect(task_status_model)
    @api.doc(description="Get celery job status")
    def get(self):
        task_id = request.args.get("task_id")
        if not task_id:
            return make_response(
                jsonify({"success": False, "message": "Task ID is required"}), 400
            )
        try:
            from application.celery_init import celery

            task = celery.AsyncResult(task_id)
            task_meta = task.info
            print(f"Task status: {task.status}")
            if not isinstance(
                task_meta, (dict, list, str, int, float, bool, type(None))
            ):
                task_meta = str(task_meta)  # Convert to a string representation
        except Exception as err:
            current_app.logger.error(f"Error getting task status: {err}", exc_info=True)
            return make_response(jsonify({"success": False}), 400)
        return make_response(jsonify({"status": task.status, "result": task_meta}), 200)


@user_ns.route("/api/combine")
class RedirectToSources(Resource):
    @api.doc(
        description="Redirects /api/combine to /api/sources for backward compatibility"
    )
    def get(self):
        return redirect("/api/sources", code=301)


@user_ns.route("/api/sources/paginated")
class PaginatedSources(Resource):
    @api.doc(description="Get document with pagination, sorting and filtering")
    def get(self):
        decoded_token = request.decoded_token
        if not decoded_token:
            return make_response(jsonify({"success": False}), 401)
        user = decoded_token.get("sub")
        sort_field = request.args.get("sort", "date")  # Default to 'date'
        sort_order = request.args.get("order", "desc")  # Default to 'desc'
        page = int(request.args.get("page", 1))  # Default to 1
        rows_per_page = int(request.args.get("rows", 10))  # Default to 10
        # add .strip() to remove leading and trailing whitespaces

        search_term = request.args.get(
            "search", ""
        ).strip()  # add search for filter documents

        # Prepare query for filtering

        query = {"user": user}
        if search_term:
            query["name"] = {
                "$regex": search_term,
                "$options": "i",  # using case-insensitive search
            }
        total_documents = sources_collection.count_documents(query)
        total_pages = max(1, math.ceil(total_documents / rows_per_page))
        page = min(
            max(1, page), total_pages
        )  # add this to make sure page inbound is within the range
        sort_order = 1 if sort_order == "asc" else -1
        skip = (page - 1) * rows_per_page

        try:
            documents = (
                sources_collection.find(query)
                .sort(sort_field, sort_order)
                .skip(skip)
                .limit(rows_per_page)
            )

            paginated_docs = []
            for doc in documents:
                doc_data = {
                    "id": str(doc["_id"]),
                    "name": doc.get("name", ""),
                    "date": doc.get("date", ""),
                    "model": settings.EMBEDDINGS_NAME,
                    "location": "local",
                    "tokens": doc.get("tokens", ""),
                    "retriever": doc.get("retriever", "classic"),
                    "syncFrequency": doc.get("sync_frequency", ""),
                    "isNested": bool(doc.get("directory_structure")),
                    "type": doc.get("type", "file"),
                }
                paginated_docs.append(doc_data)
            response = {
                "total": total_documents,
                "totalPages": total_pages,
                "currentPage": page,
                "paginated": paginated_docs,
            }
            return make_response(jsonify(response), 200)
        except Exception as err:
            current_app.logger.error(
                f"Error retrieving paginated sources: {err}", exc_info=True
            )
            return make_response(jsonify({"success": False}), 400)


@user_ns.route("/api/sources")
class CombinedJson(Resource):
    @api.doc(description="Provide JSON file with combined available indexes")
    def get(self):
        decoded_token = request.decoded_token
        if not decoded_token:
            return make_response(jsonify({"success": False}), 401)
        user = decoded_token.get("sub")
        data = [
            {
                "name": "Default",
                "date": "default",
                "model": settings.EMBEDDINGS_NAME,
                "location": "remote",
                "tokens": "",
                "retriever": "classic",
            }
        ]

        try:
            for index in sources_collection.find({"user": user}).sort("date", -1):
                data.append(
                    {
                        "id": str(index["_id"]),
                        "name": index.get("name"),
                        "date": index.get("date"),
                        "model": settings.EMBEDDINGS_NAME,
                        "location": "local",
                        "tokens": index.get("tokens", ""),
                        "retriever": index.get("retriever", "classic"),
                        "syncFrequency": index.get("sync_frequency", ""),
                        "is_nested": bool(index.get("directory_structure")),
                        "type": index.get(
                            "type", "file"
                        ),  # Add type field with default "file"
                    }
                )
        except Exception as err:
            current_app.logger.error(f"Error retrieving sources: {err}", exc_info=True)
            return make_response(jsonify({"success": False}), 400)
        return make_response(jsonify(data), 200)


@user_ns.route("/api/docs_check")
class CheckDocs(Resource):
    check_docs_model = api.model(
        "CheckDocsModel",
        {"docs": fields.String(required=True, description="Document name")},
    )

    @api.expect(check_docs_model)
    @api.doc(description="Check if document exists")
    def post(self):
        data = request.get_json()
        required_fields = ["docs"]
        missing_fields = check_required_fields(data, required_fields)
        if missing_fields:
            return missing_fields
        try:
            vectorstore = "vectors/" + secure_filename(data["docs"])
            if os.path.exists(vectorstore) or data["docs"] == "default":
                return {"status": "exists"}, 200
        except Exception as err:
            current_app.logger.error(f"Error checking document: {err}", exc_info=True)
            return make_response(jsonify({"success": False}), 400)
        return make_response(jsonify({"status": "not found"}), 404)


@user_ns.route("/api/create_prompt")
class CreatePrompt(Resource):
    create_prompt_model = api.model(
        "CreatePromptModel",
        {
            "content": fields.String(
                required=True, description="Content of the prompt"
            ),
            "name": fields.String(required=True, description="Name of the prompt"),
        },
    )

    @api.expect(create_prompt_model)
    @api.doc(description="Create a new prompt")
    def post(self):
        decoded_token = request.decoded_token
        if not decoded_token:
            return make_response(jsonify({"success": False}), 401)
        data = request.get_json()
        required_fields = ["content", "name"]
        missing_fields = check_required_fields(data, required_fields)
        if missing_fields:
            return missing_fields
        user = decoded_token.get("sub")
        try:

            resp = prompts_collection.insert_one(
                {
                    "name": data["name"],
                    "content": data["content"],
                    "user": user,
                }
            )
            new_id = str(resp.inserted_id)
        except Exception as err:
            current_app.logger.error(f"Error creating prompt: {err}", exc_info=True)
            return make_response(jsonify({"success": False}), 400)
        return make_response(jsonify({"id": new_id}), 200)


@user_ns.route("/api/get_prompts")
class GetPrompts(Resource):
    @api.doc(description="Get all prompts for the user")
    def get(self):
        decoded_token = request.decoded_token
        if not decoded_token:
            return make_response(jsonify({"success": False}), 401)
        user = decoded_token.get("sub")
        try:
            prompts = prompts_collection.find({"user": user})
            list_prompts = [
                {"id": "default", "name": "default", "type": "public"},
                {"id": "creative", "name": "creative", "type": "public"},
                {"id": "strict", "name": "strict", "type": "public"},
            ]

            for prompt in prompts:
                list_prompts.append(
                    {
                        "id": str(prompt["_id"]),
                        "name": prompt["name"],
                        "type": "private",
                    }
                )
        except Exception as err:
            current_app.logger.error(f"Error retrieving prompts: {err}", exc_info=True)
            return make_response(jsonify({"success": False}), 400)
        return make_response(jsonify(list_prompts), 200)


@user_ns.route("/api/get_single_prompt")
class GetSinglePrompt(Resource):
    @api.doc(params={"id": "ID of the prompt"}, description="Get a single prompt by ID")
    def get(self):
        decoded_token = request.decoded_token
        if not decoded_token:
            return make_response(jsonify({"success": False}), 401)
        user = decoded_token.get("sub")
        prompt_id = request.args.get("id")
        if not prompt_id:
            return make_response(
                jsonify({"success": False, "message": "ID is required"}), 400
            )
        try:
            if prompt_id == "default":
                with open(
                    os.path.join(current_dir, "prompts", "chat_combine_default.txt"),
                    "r",
                ) as f:
                    chat_combine_template = f.read()
                return make_response(jsonify({"content": chat_combine_template}), 200)
            elif prompt_id == "creative":
                with open(
                    os.path.join(current_dir, "prompts", "chat_combine_creative.txt"),
                    "r",
                ) as f:
                    chat_reduce_creative = f.read()
                return make_response(jsonify({"content": chat_reduce_creative}), 200)
            elif prompt_id == "strict":
                with open(
                    os.path.join(current_dir, "prompts", "chat_combine_strict.txt"), "r"
                ) as f:
                    chat_reduce_strict = f.read()
                return make_response(jsonify({"content": chat_reduce_strict}), 200)
            prompt = prompts_collection.find_one(
                {"_id": ObjectId(prompt_id), "user": user}
            )
        except Exception as err:
            current_app.logger.error(f"Error retrieving prompt: {err}", exc_info=True)
            return make_response(jsonify({"success": False}), 400)
        return make_response(jsonify({"content": prompt["content"]}), 200)


@user_ns.route("/api/delete_prompt")
class DeletePrompt(Resource):
    delete_prompt_model = api.model(
        "DeletePromptModel",
        {"id": fields.String(required=True, description="Prompt ID to delete")},
    )

    @api.expect(delete_prompt_model)
    @api.doc(description="Delete a prompt by ID")
    def post(self):
        decoded_token = request.decoded_token
        if not decoded_token:
            return make_response(jsonify({"success": False}), 401)
        user = decoded_token.get("sub")
        data = request.get_json()
        required_fields = ["id"]
        missing_fields = check_required_fields(data, required_fields)
        if missing_fields:
            return missing_fields
        try:
            prompts_collection.delete_one({"_id": ObjectId(data["id"]), "user": user})
        except Exception as err:
            current_app.logger.error(f"Error deleting prompt: {err}", exc_info=True)
            return make_response(jsonify({"success": False}), 400)
        return make_response(jsonify({"success": True}), 200)


@user_ns.route("/api/update_prompt")
class UpdatePrompt(Resource):
    update_prompt_model = api.model(
        "UpdatePromptModel",
        {
            "id": fields.String(required=True, description="Prompt ID to update"),
            "name": fields.String(required=True, description="New name of the prompt"),
            "content": fields.String(
                required=True, description="New content of the prompt"
            ),
        },
    )

    @api.expect(update_prompt_model)
    @api.doc(description="Update an existing prompt")
    def post(self):
        decoded_token = request.decoded_token
        if not decoded_token:
            return make_response(jsonify({"success": False}), 401)
        user = decoded_token.get("sub")
        data = request.get_json()
        required_fields = ["id", "name", "content"]
        missing_fields = check_required_fields(data, required_fields)
        if missing_fields:
            return missing_fields
        try:
            prompts_collection.update_one(
                {"_id": ObjectId(data["id"]), "user": user},
                {"$set": {"name": data["name"], "content": data["content"]}},
            )
        except Exception as err:
            current_app.logger.error(f"Error updating prompt: {err}", exc_info=True)
            return make_response(jsonify({"success": False}), 400)
        return make_response(jsonify({"success": True}), 200)


@user_ns.route("/api/get_agent")
class GetAgent(Resource):
    @api.doc(params={"id": "Agent ID"}, description="Get agent by ID")
    def get(self):
        if not (decoded_token := request.decoded_token):
            return {"success": False}, 401
        if not (agent_id := request.args.get("id")):
            return {"success": False, "message": "ID required"}, 400
        try:
            agent = agents_collection.find_one(
                {"_id": ObjectId(agent_id), "user": decoded_token["sub"]}
            )
            if not agent:
                return {"status": "Not found"}, 404
            data = {
                "id": str(agent["_id"]),
                "name": agent["name"],
                "description": agent.get("description", ""),
                "image": (
                    generate_image_url(agent["image"]) if agent.get("image") else ""
                ),
                "source": (
                    str(source_doc["_id"])
                    if isinstance(agent.get("source"), DBRef)
                    and (source_doc := db.dereference(agent.get("source")))
                    else ""
                ),
                "sources": [
                    (
                        str(db.dereference(source_ref)["_id"])
                        if isinstance(source_ref, DBRef) and db.dereference(source_ref)
                        else source_ref
                    )
                    for source_ref in agent.get("sources", [])
                    if (isinstance(source_ref, DBRef) and db.dereference(source_ref))
                    or source_ref == "default"
                ],
                "chunks": agent["chunks"],
                "retriever": agent.get("retriever", ""),
                "prompt_id": agent.get("prompt_id", ""),
                "tools": agent.get("tools", []),
                "tool_details": resolve_tool_details(agent.get("tools", [])),
                "agent_type": agent.get("agent_type", ""),
                "status": agent.get("status", ""),
                "json_schema": agent.get("json_schema"),
                "limited_token_mode": agent.get("limited_token_mode", False),
                "token_limit": agent.get("token_limit", settings.DEFAULT_AGENT_LIMITS["token_limit"]),
                "limited_request_mode": agent.get("limited_request_mode", False),
                "request_limit": agent.get("request_limit", settings.DEFAULT_AGENT_LIMITS["request_limit"]),
                "created_at": agent.get("createdAt", ""),
                "updated_at": agent.get("updatedAt", ""),
                "last_used_at": agent.get("lastUsedAt", ""),
                "key": (
                    f"{agent['key'][:4]}...{agent['key'][-4:]}"
                    if "key" in agent
                    else ""
                ),
                "pinned": agent.get("pinned", False),
                "shared": agent.get("shared_publicly", False),
                "shared_metadata": agent.get("shared_metadata", {}),
                "shared_token": agent.get("shared_token", ""),
            }
            return make_response(jsonify(data), 200)
        except Exception as e:
            current_app.logger.error(f"Agent fetch error: {e}", exc_info=True)
            return {"success": False}, 400


@user_ns.route("/api/get_agents")
class GetAgents(Resource):
    @api.doc(description="Retrieve agents for the user")
    def get(self):
        if not (decoded_token := request.decoded_token):
            return {"success": False}, 401
        user = decoded_token.get("sub")
        try:
            user_doc = ensure_user_doc(user)
            pinned_ids = set(user_doc.get("agent_preferences", {}).get("pinned", []))

            agents = agents_collection.find({"user": user})
            list_agents = [
                {
                    "id": str(agent["_id"]),
                    "name": agent["name"],
                    "description": agent.get("description", ""),
                    "image": (
                        generate_image_url(agent["image"]) if agent.get("image") else ""
                    ),
                    "source": (
                        str(source_doc["_id"])
                        if isinstance(agent.get("source"), DBRef)
                        and (source_doc := db.dereference(agent.get("source")))
                        else (
                            agent.get("source", "")
                            if agent.get("source") == "default"
                            else ""
                        )
                    ),
                    "sources": [
                        (
                            source_ref
                            if source_ref == "default"
                            else str(db.dereference(source_ref)["_id"])
                        )
                        for source_ref in agent.get("sources", [])
                        if source_ref == "default"
                        or (
                            isinstance(source_ref, DBRef) and db.dereference(source_ref)
                        )
                    ],
                    "chunks": agent["chunks"],
                    "retriever": agent.get("retriever", ""),
                    "prompt_id": agent.get("prompt_id", ""),
                    "tools": agent.get("tools", []),
                    "tool_details": resolve_tool_details(agent.get("tools", [])),
                    "agent_type": agent.get("agent_type", ""),
                    "status": agent.get("status", ""),
                    "json_schema": agent.get("json_schema"),
                    "limited_token_mode": agent.get("limited_token_mode", False),
                    "token_limit": agent.get("token_limit", settings.DEFAULT_AGENT_LIMITS["token_limit"]),
                    "limited_request_mode": agent.get("limited_request_mode", False),
                    "request_limit": agent.get("request_limit", settings.DEFAULT_AGENT_LIMITS["request_limit"]),
                    "created_at": agent.get("createdAt", ""),
                    "updated_at": agent.get("updatedAt", ""),
                    "last_used_at": agent.get("lastUsedAt", ""),
                    "key": (
                        f"{agent['key'][:4]}...{agent['key'][-4:]}"
                        if "key" in agent
                        else ""
                    ),
                    "pinned": str(agent["_id"]) in pinned_ids,
                    "shared": agent.get("shared_publicly", False),
                    "shared_metadata": agent.get("shared_metadata", {}),
                    "shared_token": agent.get("shared_token", ""),
                }
                for agent in agents
                if "source" in agent or "retriever" in agent
            ]
        except Exception as err:
            current_app.logger.error(f"Error retrieving agents: {err}", exc_info=True)
            return make_response(jsonify({"success": False}), 400)
        return make_response(jsonify(list_agents), 200)


@user_ns.route("/api/create_agent")
class CreateAgent(Resource):
    create_agent_model = api.model(
        "CreateAgentModel",
        {
            "name": fields.String(required=True, description="Name of the agent"),
            "description": fields.String(
                required=True, description="Description of the agent"
            ),
            "image": fields.Raw(
                required=False, description="Image file upload", type="file"
            ),
            "source": fields.String(
                required=False, description="Source ID (legacy single source)"
            ),
            "sources": fields.List(
                fields.String,
                required=False,
                description="List of source identifiers for multiple sources",
            ),
            "chunks": fields.Integer(required=True, description="Chunks count"),
            "retriever": fields.String(required=True, description="Retriever ID"),
            "prompt_id": fields.String(required=True, description="Prompt ID"),
            "tools": fields.List(
                fields.String, required=False, description="List of tool identifiers"
            ),
            "agent_type": fields.String(required=True, description="Type of the agent"),
            "status": fields.String(
                required=True, description="Status of the agent (draft or published)"
            ),
            "json_schema": fields.Raw(
                required=False,
                description="JSON schema for enforcing structured output format",
            ),
            "limited_token_mode": fields.Boolean(
                required=False,
                description="Whether the agent is in limited token mode"
            ),
            "token_limit": fields.Integer(
                required=False,
                description="Token limit for the agent in limited mode"
            ),
            "limited_request_mode": fields.Boolean(
                require=False,
                description="Whether the agent is in limited request mode"
            ),
            "request_limit": fields.Integer(
                required=False,
                description="Request limit for the agent in limited mode"
            )
        },
    )

    @api.expect(create_agent_model)
    @api.doc(description="Create a new agent")
    def post(self):
        if not (decoded_token := request.decoded_token):
            return {"success": False}, 401
        user = decoded_token.get("sub")
        if request.content_type == "application/json":
            data = request.get_json()
        else:
            data = request.form.to_dict()
            if "tools" in data:
                try:
                    data["tools"] = json.loads(data["tools"])
                except json.JSONDecodeError:
                    data["tools"] = []
            if "sources" in data:
                try:
                    data["sources"] = json.loads(data["sources"])
                except json.JSONDecodeError:
                    data["sources"] = []
            if "json_schema" in data:
                try:
                    data["json_schema"] = json.loads(data["json_schema"])
                except json.JSONDecodeError:
                    data["json_schema"] = None
        print(f"Received data: {data}")

        # Validate JSON schema if provided

        if data.get("json_schema"):
            try:
                # Basic validation - ensure it's a valid JSON structure

                json_schema = data.get("json_schema")
                if not isinstance(json_schema, dict):
                    return make_response(
                        jsonify(
                            {
                                "success": False,
                                "message": "JSON schema must be a valid JSON object",
                            }
                        ),
                        400,
                    )
                # Validate that it has either a 'schema' property or is itself a schema

                if "schema" not in json_schema and "type" not in json_schema:
                    return make_response(
                        jsonify(
                            {
                                "success": False,
                                "message": "JSON schema must contain either a 'schema' property or be a valid JSON schema with 'type' property",
                            }
                        ),
                        400,
                    )
            except Exception as e:
                return make_response(
                    jsonify(
                        {"success": False, "message": f"Invalid JSON schema: {str(e)}"}
                    ),
                    400,
                )
        if data.get("status") not in ["draft", "published"]:
            return make_response(
                jsonify(
                    {
                        "success": False,
                        "message": "Status must be either 'draft' or 'published'",
                    }
                ),
                400,
            )
        if data.get("status") == "published":
            required_fields = [
                "name",
                "description",
                "chunks",
                "retriever",
                "prompt_id",
                "agent_type",
            ]
            # Require either source or sources (but not both)

            if not data.get("source") and not data.get("sources"):
                return make_response(
                    jsonify(
                        {
                            "success": False,
                            "message": "Either 'source' or 'sources' field is required for published agents",
                        }
                    ),
                    400,
                )
            validate_fields = ["name", "description", "prompt_id", "agent_type"]
        else:
            required_fields = ["name"]
            validate_fields = []
        missing_fields = check_required_fields(data, required_fields)
        invalid_fields = validate_required_fields(data, validate_fields)
        if missing_fields:
            return missing_fields
        if invalid_fields:
            return invalid_fields
        image_url, error = handle_image_upload(request, "", user, storage)
        if error:
            return make_response(
                jsonify({"success": False, "message": "Image upload failed"}), 400
            )
        try:
            key = str(uuid.uuid4()) if data.get("status") == "published" else ""

            sources_list = []
            if data.get("sources") and len(data.get("sources", [])) > 0:
                for source_id in data.get("sources", []):
                    if source_id == "default":
                        sources_list.append("default")
                    elif ObjectId.is_valid(source_id):
                        sources_list.append(DBRef("sources", ObjectId(source_id)))
                source_field = ""
            else:
                source_value = data.get("source", "")
                if source_value == "default":
                    source_field = "default"
                elif ObjectId.is_valid(source_value):
                    source_field = DBRef("sources", ObjectId(source_value))
                else:
                    source_field = ""
            new_agent = {
                "user": user,
                "name": data.get("name"),
                "description": data.get("description", ""),
                "image": image_url,
                "source": source_field,
                "sources": sources_list,
                "chunks": data.get("chunks", ""),
                "retriever": data.get("retriever", ""),
                "prompt_id": data.get("prompt_id", ""),
                "tools": data.get("tools", []),
                "agent_type": data.get("agent_type", ""),
                "status": data.get("status"),
                "json_schema": data.get("json_schema"),
                "limited_token_mode": data.get("limited_token_mode", False),
                "token_limit": data.get("token_limit", settings.DEFAULT_AGENT_LIMITS["token_limit"]),
                "limited_request_mode": data.get("limited_request_mode", False),
                "request_limit": data.get("request_limit", settings.DEFAULT_AGENT_LIMITS["request_limit"]),
                "createdAt": datetime.datetime.now(datetime.timezone.utc),
                "updatedAt": datetime.datetime.now(datetime.timezone.utc),
                "lastUsedAt": None,
                "key": key,
            }
            if new_agent["chunks"] == "":
                new_agent["chunks"] = "0"
            if (
                new_agent["source"] == ""
                and new_agent["retriever"] == ""
                and not new_agent["sources"]
            ):
                new_agent["retriever"] = "classic"
            resp = agents_collection.insert_one(new_agent)
            new_id = str(resp.inserted_id)
        except Exception as err:
            current_app.logger.error(f"Error creating agent: {err}", exc_info=True)
            return make_response(jsonify({"success": False}), 400)
        return make_response(jsonify({"id": new_id, "key": key}), 201)


@user_ns.route("/api/update_agent/<string:agent_id>")
class UpdateAgent(Resource):
    update_agent_model = api.model(
        "UpdateAgentModel",
        {
            "name": fields.String(required=True, description="New name of the agent"),
            "description": fields.String(
                required=True, description="New description of the agent"
            ),
            "image": fields.String(
                required=False, description="New image URL or identifier"
            ),
            "source": fields.String(
                required=False, description="Source ID (legacy single source)"
            ),
            "sources": fields.List(
                fields.String,
                required=False,
                description="List of source identifiers for multiple sources",
            ),
            "chunks": fields.Integer(required=True, description="Chunks count"),
            "retriever": fields.String(required=True, description="Retriever ID"),
            "prompt_id": fields.String(required=True, description="Prompt ID"),
            "tools": fields.List(
                fields.String, required=False, description="List of tool identifiers"
            ),
            "agent_type": fields.String(required=True, description="Type of the agent"),
            "status": fields.String(
                required=True, description="Status of the agent (draft or published)"
            ),
            "json_schema": fields.Raw(
                required=False,
                description="JSON schema for enforcing structured output format",
            ),
                        "limited_token_mode": fields.Boolean(
                required=False,
                description="Whether the agent is in limited token mode"
            ),
            "token_limit": fields.Integer(
                required=False,
                description="Token limit for the agent in limited mode"
            ),
            "limited_request_mode": fields.Boolean(
                require=False,
                description="Whether the agent is in limited request mode"
            ),
            "request_limit": fields.Integer(
                required=False,
                description="Request limit for the agent in limited mode"
            )
        },
    )

    @api.expect(update_agent_model)
    @api.doc(description="Update an existing agent")
    def put(self, agent_id):
        if not (decoded_token := request.decoded_token):
            return {"success": False}, 401
        user = decoded_token.get("sub")
        if request.content_type == "application/json":
            data = request.get_json()
        else:
            data = request.form.to_dict()
            if "tools" in data:
                try:
                    data["tools"] = json.loads(data["tools"])
                except json.JSONDecodeError:
                    data["tools"] = []
            if "sources" in data:
                try:
                    data["sources"] = json.loads(data["sources"])
                except json.JSONDecodeError:
                    data["sources"] = []
            if "json_schema" in data:
                try:
                    data["json_schema"] = json.loads(data["json_schema"])
                except json.JSONDecodeError:
                    data["json_schema"] = None
        if not ObjectId.is_valid(agent_id):
            return make_response(
                jsonify({"success": False, "message": "Invalid agent ID format"}), 400
            )
        oid = ObjectId(agent_id)

        try:
            existing_agent = agents_collection.find_one({"_id": oid, "user": user})
        except Exception as err:
            return make_response(
                current_app.logger.error(
                    f"Error finding agent {agent_id}: {err}", exc_info=True
                ),
                jsonify({"success": False, "message": "Database error finding agent"}),
                500,
            )
        if not existing_agent:
            return make_response(
                jsonify(
                    {"success": False, "message": "Agent not found or not authorized"}
                ),
                404,
            )
        image_url, error = handle_image_upload(
            request, existing_agent.get("image", ""), user, storage
        )
        if error:
            return make_response(
                jsonify({"success": False, "message": "Image upload failed"}), 400
            )
        update_fields = {}
        allowed_fields = [
            "name",
            "description",
            "image",
            "source",
            "sources",
            "chunks",
            "retriever",
            "prompt_id",
            "tools",
            "agent_type",
            "status",
            "json_schema",
            "limited_token_mode",
            "token_limit",
            "limited_request_mode",
            "request_limit"
        ]

        for field in allowed_fields:
            if field in data:
                if field == "status":
                    new_status = data.get("status")
                    if new_status not in ["draft", "published"]:
                        return make_response(
                            jsonify(
                                {"success": False, "message": "Invalid status value"}
                            ),
                            400,
                        )
                    update_fields[field] = new_status
                elif field == "source":
                    source_id = data.get("source")
                    if source_id == "default":
                        # Handle special "default" source

                        update_fields[field] = "default"
                    elif source_id and ObjectId.is_valid(source_id):
                        update_fields[field] = DBRef("sources", ObjectId(source_id))
                    elif source_id:
                        return make_response(
                            jsonify(
                                {
                                    "success": False,
                                    "message": "Invalid source ID format provided",
                                }
                            ),
                            400,
                        )
                    else:
                        update_fields[field] = ""
                elif field == "sources":
                    sources_list = data.get("sources", [])
                    if sources_list and isinstance(sources_list, list):
                        valid_sources = []
                        for source_id in sources_list:
                            if source_id == "default":
                                valid_sources.append("default")
                            elif ObjectId.is_valid(source_id):
                                valid_sources.append(
                                    DBRef("sources", ObjectId(source_id))
                                )
                            else:
                                return make_response(
                                    jsonify(
                                        {
                                            "success": False,
                                            "message": f"Invalid source ID format: {source_id}",
                                        }
                                    ),
                                    400,
                                )
                        update_fields[field] = valid_sources
                    else:
                        update_fields[field] = []
                elif field == "chunks":
                    chunks_value = data.get("chunks")
                    if chunks_value == "":
                        update_fields[field] = "0"
                    else:
                        try:
                            if int(chunks_value) < 0:
                                return make_response(
                                    jsonify(
                                        {
                                            "success": False,
                                            "message": "Chunks value must be a positive integer",
                                        }
                                    ),
                                    400,
                                )
                            update_fields[field] = chunks_value
                        except ValueError:
                            return make_response(
                                jsonify(
                                    {
                                        "success": False,
                                        "message": "Invalid chunks value provided",
                                    }
                                ),
                                400,
                            )
                elif field == "limited_token_mode":
                    is_mode_enabled = data.get("limited_token_mode", False)
                    if is_mode_enabled and data.get("token_limit") is None:
                        return make_response(
                            jsonify(
                                {
                                    "success": False,
                                    "message": "Token limit must be provided when limited token mode is enabled",
                                }
                            ),
                            400,
                        )
                elif field == "limited_request_mode":
                    is_mode_enabled = data.get("limited_request_mode", False)
                    if is_mode_enabled and data.get("request_limit") is None:
                        return make_response(
                            jsonify(
                                {
                                    "success": False,
                                    "message": "Request limit must be provided when limited request mode is enabled",
                                }
                            ),
                            400,
                        )
                elif field == "token_limit":
                    token_limit = data.get("token_limit")
                    if token_limit is not None and not data.get("limited_token_mode"):
                        return make_response(
                            jsonify(
                                {
                                    "success": False,
                                    "message": "Token limit cannot be set when limited token mode is disabled",
                                }
                            ),
                            400,
                        )
                elif field == "request_limit":
                    request_limit = data.get("request_limit")
                    if request_limit is not None and not data.get("limited_request_mode"):
                        return make_response(
                            jsonify(
                                {
                                    "success": False,
                                    "message": "Request limit cannot be set when limited request mode is disabled",
                                }
                            )
                        )
                else:
                    update_fields[field] = data[field]
        if image_url:
            update_fields["image"] = image_url
        if not update_fields:
            return make_response(
                jsonify({"success": False, "message": "No update data provided"}), 400
            )
        newly_generated_key = None
        final_status = update_fields.get("status", existing_agent.get("status"))
        if final_status == "published":
            required_published_fields = [
                "name",
                "description",
                "source",
                "chunks",
                "retriever",
                "prompt_id",
                "agent_type",
            ]
            missing_published_fields = []
            for req_field in required_published_fields:
                final_value = update_fields.get(
                    req_field, existing_agent.get(req_field)
                )
                if req_field == "source" and final_value:
                    if not isinstance(final_value, DBRef):
                        missing_published_fields.append(req_field)
            if missing_published_fields:
                return make_response(
                    jsonify(
                        {
                            "success": False,
                            "message": f"Cannot publish agent. Missing or invalid required fields: {', '.join(missing_published_fields)}",
                        }
                    ),
                    400,
                )
            if not existing_agent.get("key"):
                newly_generated_key = str(uuid.uuid4())
                update_fields["key"] = newly_generated_key
        update_fields["updatedAt"] = datetime.datetime.now(datetime.timezone.utc)

        try:
            result = agents_collection.update_one(
                {"_id": oid, "user": user}, {"$set": update_fields}
            )

            if result.matched_count == 0:
                return make_response(
                    jsonify(
                        {
                            "success": False,
                            "message": "Agent not found or update failed unexpectedly",
                        }
                    ),
                    404,
                )
            if result.modified_count == 0 and result.matched_count == 1:
                return make_response(
                    jsonify(
                        {
                            "success": True,
                            "message": "Agent found, but no changes were applied",
                        }
                    ),
                    304,
                )
        except Exception as err:
            current_app.logger.error(
                f"Error updating agent {agent_id}: {err}", exc_info=True
            )
            return make_response(
                jsonify({"success": False, "message": "Database error during update"}),
                500,
            )
        response_data = {
            "success": True,
            "id": agent_id,
            "message": "Agent updated successfully",
        }
        if newly_generated_key:
            response_data["key"] = newly_generated_key
        return make_response(
            jsonify(response_data),
            200,
        )


@user_ns.route("/api/delete_agent")
class DeleteAgent(Resource):
    @api.doc(params={"id": "ID of the agent"}, description="Delete an agent by ID")
    def delete(self):
        decoded_token = request.decoded_token
        if not decoded_token:
            return make_response(jsonify({"success": False}), 401)
        user = decoded_token.get("sub")
        agent_id = request.args.get("id")
        if not agent_id:
            return make_response(
                jsonify({"success": False, "message": "ID is required"}), 400
            )
        try:
            deleted_agent = agents_collection.find_one_and_delete(
                {"_id": ObjectId(agent_id), "user": user}
            )
            if not deleted_agent:
                return make_response(
                    jsonify({"success": False, "message": "Agent not found"}), 404
                )
            deleted_id = str(deleted_agent["_id"])
        except Exception as err:
            current_app.logger.error(f"Error deleting agent: {err}", exc_info=True)
            return make_response(jsonify({"success": False}), 400)
        return make_response(jsonify({"id": deleted_id}), 200)


@user_ns.route("/api/pinned_agents")
class PinnedAgents(Resource):
    @api.doc(description="Get pinned agents for the user")
    def get(self):
        decoded_token = request.decoded_token
        if not decoded_token:
            return make_response(jsonify({"success": False}), 401)
        user_id = decoded_token.get("sub")

        try:
            user_doc = ensure_user_doc(user_id)
            pinned_ids = user_doc.get("agent_preferences", {}).get("pinned", [])

            if not pinned_ids:
                return make_response(jsonify([]), 200)
            pinned_object_ids = [ObjectId(agent_id) for agent_id in pinned_ids]

            pinned_agents_cursor = agents_collection.find(
                {"_id": {"$in": pinned_object_ids}}
            )
            pinned_agents = list(pinned_agents_cursor)
            existing_ids = {str(agent["_id"]) for agent in pinned_agents}

            # Clean up any stale pinned IDs

            stale_ids = [
                agent_id for agent_id in pinned_ids if agent_id not in existing_ids
            ]
            if stale_ids:
                users_collection.update_one(
                    {"user_id": user_id},
                    {"$pullAll": {"agent_preferences.pinned": stale_ids}},
                )
            list_pinned_agents = [
                {
                    "id": str(agent["_id"]),
                    "name": agent.get("name", ""),
                    "description": agent.get("description", ""),
                    "image": (
                        generate_image_url(agent["image"]) if agent.get("image") else ""
                    ),
                    "source": (
                        str(db.dereference(agent["source"])["_id"])
                        if "source" in agent
                        and agent["source"]
                        and isinstance(agent["source"], DBRef)
                        and db.dereference(agent["source"]) is not None
                        else ""
                    ),
                    "chunks": agent.get("chunks", ""),
                    "retriever": agent.get("retriever", ""),
                    "prompt_id": agent.get("prompt_id", ""),
                    "tools": agent.get("tools", []),
                    "tool_details": resolve_tool_details(agent.get("tools", [])),
                    "agent_type": agent.get("agent_type", ""),
                    "status": agent.get("status", ""),
                    "created_at": agent.get("createdAt", ""),
                    "updated_at": agent.get("updatedAt", ""),
                    "last_used_at": agent.get("lastUsedAt", ""),
                    "key": (
                        f"{agent['key'][:4]}...{agent['key'][-4:]}"
                        if "key" in agent
                        else ""
                    ),
                    "pinned": True,
                }
                for agent in pinned_agents
                if "source" in agent or "retriever" in agent
            ]
        except Exception as err:
            current_app.logger.error(f"Error retrieving pinned agents: {err}")
            return make_response(jsonify({"success": False}), 400)
        return make_response(jsonify(list_pinned_agents), 200)


@user_ns.route("/api/pin_agent")
class PinAgent(Resource):
    @api.doc(params={"id": "ID of the agent"}, description="Pin or unpin an agent")
    def post(self):
        decoded_token = request.decoded_token
        if not decoded_token:
            return make_response(jsonify({"success": False}), 401)
        user_id = decoded_token.get("sub")
        agent_id = request.args.get("id")

        if not agent_id:
            return make_response(
                jsonify({"success": False, "message": "ID is required"}), 400
            )
        try:
            agent = agents_collection.find_one({"_id": ObjectId(agent_id)})
            if not agent:
                return make_response(
                    jsonify({"success": False, "message": "Agent not found"}), 404
                )
            user_doc = ensure_user_doc(user_id)
            pinned_list = user_doc.get("agent_preferences", {}).get("pinned", [])

            if agent_id in pinned_list:
                users_collection.update_one(
                    {"user_id": user_id},
                    {"$pull": {"agent_preferences.pinned": agent_id}},
                )
                action = "unpinned"
            else:
                users_collection.update_one(
                    {"user_id": user_id},
                    {"$addToSet": {"agent_preferences.pinned": agent_id}},
                )
                action = "pinned"
        except Exception as err:
            current_app.logger.error(f"Error pinning/unpinning agent: {err}")
            return make_response(
                jsonify({"success": False, "message": "Server error"}), 500
            )
        return make_response(jsonify({"success": True, "action": action}), 200)


@user_ns.route("/api/remove_shared_agent")
class RemoveSharedAgent(Resource):
    @api.doc(
        params={"id": "ID of the shared agent"},
        description="Remove a shared agent from the current user's shared list",
    )
    def delete(self):
        decoded_token = request.decoded_token
        if not decoded_token:
            return make_response(jsonify({"success": False}), 401)
        user_id = decoded_token.get("sub")
        agent_id = request.args.get("id")

        if not agent_id:
            return make_response(
                jsonify({"success": False, "message": "ID is required"}), 400
            )
        try:
            agent = agents_collection.find_one(
                {"_id": ObjectId(agent_id), "shared_publicly": True}
            )
            if not agent:
                return make_response(
                    jsonify({"success": False, "message": "Shared agent not found"}),
                    404,
                )
            ensure_user_doc(user_id)
            users_collection.update_one(
                {"user_id": user_id},
                {
                    "$pull": {
                        "agent_preferences.shared_with_me": agent_id,
                        "agent_preferences.pinned": agent_id,
                    }
                },
            )

            return make_response(jsonify({"success": True, "action": "removed"}), 200)
        except Exception as err:
            current_app.logger.error(f"Error removing shared agent: {err}")
            return make_response(
                jsonify({"success": False, "message": "Server error"}), 500
            )


@user_ns.route("/api/shared_agent")
class SharedAgent(Resource):
    @api.doc(
        params={
            "token": "Shared token of the agent",
        },
        description="Get a shared agent by token or ID",
    )
    def get(self):
        shared_token = request.args.get("token")

        if not shared_token:
            return make_response(
                jsonify({"success": False, "message": "Token or ID is required"}), 400
            )
        try:
            query = {
                "shared_publicly": True,
                "shared_token": shared_token,
            }
            shared_agent = agents_collection.find_one(query)
            if not shared_agent:
                return make_response(
                    jsonify({"success": False, "message": "Shared agent not found"}),
                    404,
                )
            agent_id = str(shared_agent["_id"])
            data = {
                "id": agent_id,
                "user": shared_agent.get("user", ""),
                "name": shared_agent.get("name", ""),
                "image": (
                    generate_image_url(shared_agent["image"])
                    if shared_agent.get("image")
                    else ""
                ),
                "description": shared_agent.get("description", ""),
                "source": (
                    str(source_doc["_id"])
                    if isinstance(shared_agent.get("source"), DBRef)
                    and (source_doc := db.dereference(shared_agent.get("source")))
                    else ""
                ),
                "chunks": shared_agent.get("chunks", "0"),
                "retriever": shared_agent.get("retriever", "classic"),
                "prompt_id": shared_agent.get("prompt_id", "default"),
                "tools": shared_agent.get("tools", []),
                "tool_details": resolve_tool_details(shared_agent.get("tools", [])),
                "agent_type": shared_agent.get("agent_type", ""),
                "status": shared_agent.get("status", ""),
                "json_schema": shared_agent.get("json_schema"),
                "limited_token_mode": shared_agent.get("limited_token_mode", False),
                "token_limit": shared_agent.get("token_limit", settings.DEFAULT_AGENT_LIMITS["token_limit"]),
                "limited_request_mode": shared_agent.get("limited_request_mode", False),
                "request_limit": shared_agent.get("request_limit", settings.DEFAULT_AGENT_LIMITS["request_limit"]),
                "created_at": shared_agent.get("createdAt", ""),
                "updated_at": shared_agent.get("updatedAt", ""),
                "shared": shared_agent.get("shared_publicly", False),
                "shared_token": shared_agent.get("shared_token", ""),
                "shared_metadata": shared_agent.get("shared_metadata", {}),
            }

            if data["tools"]:
                enriched_tools = []
                for tool in data["tools"]:
                    tool_data = user_tools_collection.find_one({"_id": ObjectId(tool)})
                    if tool_data:
                        enriched_tools.append(tool_data.get("name", ""))
                data["tools"] = enriched_tools
            decoded_token = getattr(request, "decoded_token", None)
            if decoded_token:
                user_id = decoded_token.get("sub")
                owner_id = shared_agent.get("user")

                if user_id != owner_id:
                    ensure_user_doc(user_id)
                    users_collection.update_one(
                        {"user_id": user_id},
                        {"$addToSet": {"agent_preferences.shared_with_me": agent_id}},
                    )
            return make_response(jsonify(data), 200)
        except Exception as err:
            current_app.logger.error(f"Error retrieving shared agent: {err}")
            return make_response(jsonify({"success": False}), 400)


@user_ns.route("/api/shared_agents")
class SharedAgents(Resource):
    @api.doc(description="Get shared agents explicitly shared with the user")
    def get(self):
        try:
            decoded_token = request.decoded_token
            if not decoded_token:
                return make_response(jsonify({"success": False}), 401)
            user_id = decoded_token.get("sub")

            user_doc = ensure_user_doc(user_id)
            shared_with_ids = user_doc.get("agent_preferences", {}).get(
                "shared_with_me", []
            )
            shared_object_ids = [ObjectId(id) for id in shared_with_ids]

            shared_agents_cursor = agents_collection.find(
                {"_id": {"$in": shared_object_ids}, "shared_publicly": True}
            )
            shared_agents = list(shared_agents_cursor)

            found_ids_set = {str(agent["_id"]) for agent in shared_agents}
            stale_ids = [id for id in shared_with_ids if id not in found_ids_set]
            if stale_ids:
                users_collection.update_one(
                    {"user_id": user_id},
                    {"$pullAll": {"agent_preferences.shared_with_me": stale_ids}},
                )
            pinned_ids = set(user_doc.get("agent_preferences", {}).get("pinned", []))

            list_shared_agents = [
                {
                    "id": str(agent["_id"]),
                    "name": agent.get("name", ""),
                    "description": agent.get("description", ""),
                    "image": (
                        generate_image_url(agent["image"]) if agent.get("image") else ""
                    ),
                    "tools": agent.get("tools", []),
                    "tool_details": resolve_tool_details(agent.get("tools", [])),
                    "agent_type": agent.get("agent_type", ""),
                    "status": agent.get("status", ""),
                    "json_schema": agent.get("json_schema"),
                    "limited_token_mode": agent.get("limited_token_mode", False),
                    "token_limit": agent.get("token_limit", settings.DEFAULT_AGENT_LIMITS["token_limit"]),
                    "limited_request_mode": agent.get("limited_request_mode", False),
                    "request_limit": agent.get("request_limit", settings.DEFAULT_AGENT_LIMITS["request_limit"]),
                    "created_at": agent.get("createdAt", ""),
                    "updated_at": agent.get("updatedAt", ""),
                    "pinned": str(agent["_id"]) in pinned_ids,
                    "shared": agent.get("shared_publicly", False),
                    "shared_token": agent.get("shared_token", ""),
                    "shared_metadata": agent.get("shared_metadata", {}),
                }
                for agent in shared_agents
            ]

            return make_response(jsonify(list_shared_agents), 200)
        except Exception as err:
            current_app.logger.error(f"Error retrieving shared agents: {err}")
            return make_response(jsonify({"success": False}), 400)


@user_ns.route("/api/share_agent")
class ShareAgent(Resource):
    @api.expect(
        api.model(
            "ShareAgentModel",
            {
                "id": fields.String(required=True, description="ID of the agent"),
                "shared": fields.Boolean(
                    required=True, description="Share or unshare the agent"
                ),
                "username": fields.String(
                    required=False, description="Name of the user"
                ),
            },
        )
    )
    @api.doc(description="Share or unshare an agent")
    def put(self):
        decoded_token = request.decoded_token
        if not decoded_token:
            return make_response(jsonify({"success": False}), 401)
        user = decoded_token.get("sub")

        data = request.get_json()
        if not data:
            return make_response(
                jsonify({"success": False, "message": "Missing JSON body"}), 400
            )
        agent_id = data.get("id")
        shared = data.get("shared")
        username = data.get("username", "")

        if not agent_id:
            return make_response(
                jsonify({"success": False, "message": "ID is required"}), 400
            )
        if shared is None:
            return make_response(
                jsonify(
                    {
                        "success": False,
                        "message": "Shared parameter is required and must be true or false",
                    }
                ),
                400,
            )
        try:
            try:
                agent_oid = ObjectId(agent_id)
            except Exception:
                return make_response(
                    jsonify({"success": False, "message": "Invalid agent ID"}), 400
                )
            agent = agents_collection.find_one({"_id": agent_oid, "user": user})
            if not agent:
                return make_response(
                    jsonify({"success": False, "message": "Agent not found"}), 404
                )
            if shared:
                shared_metadata = {
                    "shared_by": username,
                    "shared_at": datetime.datetime.now(datetime.timezone.utc),
                }
                shared_token = secrets.token_urlsafe(32)
                agents_collection.update_one(
                    {"_id": agent_oid, "user": user},
                    {
                        "$set": {
                            "shared_publicly": shared,
                            "shared_metadata": shared_metadata,
                            "shared_token": shared_token,
                        }
                    },
                )
            else:
                agents_collection.update_one(
                    {"_id": agent_oid, "user": user},
                    {"$set": {"shared_publicly": shared, "shared_token": None}},
                    {"$unset": {"shared_metadata": ""}},
                )
        except Exception as err:
            current_app.logger.error(f"Error sharing/unsharing agent: {err}")
            return make_response(jsonify({"success": False, "error": str(err)}), 400)
        shared_token = shared_token if shared else None
        return make_response(
            jsonify({"success": True, "shared_token": shared_token}), 200
        )


@user_ns.route("/api/agent_webhook")
class AgentWebhook(Resource):
    @api.doc(
        params={"id": "ID of the agent"},
        description="Generate webhook URL for the agent",
    )
    def get(self):
        decoded_token = request.decoded_token
        if not decoded_token:
            return make_response(jsonify({"success": False}), 401)
        user = decoded_token.get("sub")
        agent_id = request.args.get("id")
        if not agent_id:
            return make_response(
                jsonify({"success": False, "message": "ID is required"}), 400
            )
        try:
            agent = agents_collection.find_one(
                {"_id": ObjectId(agent_id), "user": user}
            )
            if not agent:
                return make_response(
                    jsonify({"success": False, "message": "Agent not found"}), 404
                )
            webhook_token = agent.get("incoming_webhook_token")
            if not webhook_token:
                webhook_token = secrets.token_urlsafe(32)
                agents_collection.update_one(
                    {"_id": ObjectId(agent_id), "user": user},
                    {"$set": {"incoming_webhook_token": webhook_token}},
                )
            base_url = settings.API_URL.rstrip("/")
            full_webhook_url = f"{base_url}/api/webhooks/agents/{webhook_token}"
        except Exception as err:
            current_app.logger.error(
                f"Error generating webhook URL: {err}", exc_info=True
            )
            return make_response(
                jsonify({"success": False, "message": "Error generating webhook URL"}),
                400,
            )
        return make_response(
            jsonify({"success": True, "webhook_url": full_webhook_url}), 200
        )


def require_agent(func):
    @wraps(func)
    def wrapper(*args, **kwargs):
        webhook_token = kwargs.get("webhook_token")
        if not webhook_token:
            return make_response(
                jsonify({"success": False, "message": "Webhook token missing"}), 400
            )
        agent = agents_collection.find_one(
            {"incoming_webhook_token": webhook_token}, {"_id": 1}
        )
        if not agent:
            current_app.logger.warning(
                f"Webhook attempt with invalid token: {webhook_token}"
            )
            return make_response(
                jsonify({"success": False, "message": "Agent not found"}), 404
            )
        kwargs["agent"] = agent
        kwargs["agent_id_str"] = str(agent["_id"])
        return func(*args, **kwargs)

    return wrapper


@user_ns.route("/api/webhooks/agents/<string:webhook_token>")
class AgentWebhookListener(Resource):
    method_decorators = [require_agent]

    def _enqueue_webhook_task(self, agent_id_str, payload, source_method):
        if not payload:
            current_app.logger.warning(
                f"Webhook ({source_method}) received for agent {agent_id_str} with empty payload."
            )
        current_app.logger.info(
            f"Incoming {source_method} webhook for agent {agent_id_str}. Enqueuing task with payload: {payload}"
        )

        try:
            task = process_agent_webhook.delay(
                agent_id=agent_id_str,
                payload=payload,
            )
            current_app.logger.info(
                f"Task {task.id} enqueued for agent {agent_id_str} ({source_method})."
            )
            return make_response(jsonify({"success": True, "task_id": task.id}), 200)
        except Exception as err:
            current_app.logger.error(
                f"Error enqueuing webhook task ({source_method}) for agent {agent_id_str}: {err}",
                exc_info=True,
            )
            return make_response(
                jsonify({"success": False, "message": "Error processing webhook"}), 500
            )

    @api.doc(
        description="Webhook listener for agent events (POST). Expects JSON payload, which is used to trigger processing.",
    )
    def post(self, webhook_token, agent, agent_id_str):
        payload = request.get_json()
        if payload is None:
            return make_response(
                jsonify(
                    {
                        "success": False,
                        "message": "Invalid or missing JSON data in request body",
                    }
                ),
                400,
            )
        return self._enqueue_webhook_task(agent_id_str, payload, source_method="POST")

    @api.doc(
        description="Webhook listener for agent events (GET). Uses URL query parameters as payload to trigger processing.",
    )
    def get(self, webhook_token, agent, agent_id_str):
        payload = request.args.to_dict(flat=True)
        return self._enqueue_webhook_task(agent_id_str, payload, source_method="GET")


@user_ns.route("/api/share")
class ShareConversation(Resource):
    share_conversation_model = api.model(
        "ShareConversationModel",
        {
            "conversation_id": fields.String(
                required=True, description="Conversation ID"
            ),
            "user": fields.String(description="User ID (optional)"),
            "prompt_id": fields.String(description="Prompt ID (optional)"),
            "chunks": fields.Integer(description="Chunks count (optional)"),
        },
    )

    @api.expect(share_conversation_model)
    @api.doc(description="Share a conversation")
    def post(self):
        decoded_token = request.decoded_token
        if not decoded_token:
            return make_response(jsonify({"success": False}), 401)
        user = decoded_token.get("sub")
        data = request.get_json()
        required_fields = ["conversation_id"]
        missing_fields = check_required_fields(data, required_fields)
        if missing_fields:
            return missing_fields
        is_promptable = request.args.get("isPromptable", type=inputs.boolean)
        if is_promptable is None:
            return make_response(
                jsonify({"success": False, "message": "isPromptable is required"}), 400
            )
        conversation_id = data["conversation_id"]

        try:
            conversation = conversations_collection.find_one(
                {"_id": ObjectId(conversation_id)}
            )
            if conversation is None:
                return make_response(
                    jsonify(
                        {
                            "status": "error",
                            "message": "Conversation does not exist",
                        }
                    ),
                    404,
                )
            current_n_queries = len(conversation["queries"])
            explicit_binary = Binary.from_uuid(
                uuid.uuid4(), UuidRepresentation.STANDARD
            )

            if is_promptable:
                prompt_id = data.get("prompt_id", "default")
                chunks = data.get("chunks", "2")

                name = conversation["name"] + "(shared)"
                new_api_key_data = {
                    "prompt_id": prompt_id,
                    "chunks": chunks,
                    "user": user,
                }

                if "source" in data and ObjectId.is_valid(data["source"]):
                    new_api_key_data["source"] = DBRef(
                        "sources", ObjectId(data["source"])
                    )
                if "retriever" in data:
                    new_api_key_data["retriever"] = data["retriever"]
                pre_existing_api_document = agents_collection.find_one(new_api_key_data)
                if pre_existing_api_document:
                    api_uuid = pre_existing_api_document["key"]
                    pre_existing = shared_conversations_collections.find_one(
                        {
                            "conversation_id": DBRef(
                                "conversations", ObjectId(conversation_id)
                            ),
                            "isPromptable": is_promptable,
                            "first_n_queries": current_n_queries,
                            "user": user,
                            "api_key": api_uuid,
                        }
                    )
                    if pre_existing is not None:
                        return make_response(
                            jsonify(
                                {
                                    "success": True,
                                    "identifier": str(pre_existing["uuid"].as_uuid()),
                                }
                            ),
                            200,
                        )
                    else:
                        shared_conversations_collections.insert_one(
                            {
                                "uuid": explicit_binary,
                                "conversation_id": {
                                    "$ref": "conversations",
                                    "$id": ObjectId(conversation_id),
                                },
                                "isPromptable": is_promptable,
                                "first_n_queries": current_n_queries,
                                "user": user,
                                "api_key": api_uuid,
                            }
                        )
                        return make_response(
                            jsonify(
                                {
                                    "success": True,
                                    "identifier": str(explicit_binary.as_uuid()),
                                }
                            ),
                            201,
                        )
                else:
                    api_uuid = str(uuid.uuid4())
                    new_api_key_data["key"] = api_uuid
                    new_api_key_data["name"] = name

                    if "source" in data and ObjectId.is_valid(data["source"]):
                        new_api_key_data["source"] = DBRef(
                            "sources", ObjectId(data["source"])
                        )
                    if "retriever" in data:
                        new_api_key_data["retriever"] = data["retriever"]
                    agents_collection.insert_one(new_api_key_data)
                    shared_conversations_collections.insert_one(
                        {
                            "uuid": explicit_binary,
                            "conversation_id": {
                                "$ref": "conversations",
                                "$id": ObjectId(conversation_id),
                            },
                            "isPromptable": is_promptable,
                            "first_n_queries": current_n_queries,
                            "user": user,
                            "api_key": api_uuid,
                        }
                    )
                    return make_response(
                        jsonify(
                            {
                                "success": True,
                                "identifier": str(explicit_binary.as_uuid()),
                            }
                        ),
                        201,
                    )
            pre_existing = shared_conversations_collections.find_one(
                {
                    "conversation_id": DBRef(
                        "conversations", ObjectId(conversation_id)
                    ),
                    "isPromptable": is_promptable,
                    "first_n_queries": current_n_queries,
                    "user": user,
                }
            )
            if pre_existing is not None:
                return make_response(
                    jsonify(
                        {
                            "success": True,
                            "identifier": str(pre_existing["uuid"].as_uuid()),
                        }
                    ),
                    200,
                )
            else:
                shared_conversations_collections.insert_one(
                    {
                        "uuid": explicit_binary,
                        "conversation_id": {
                            "$ref": "conversations",
                            "$id": ObjectId(conversation_id),
                        },
                        "isPromptable": is_promptable,
                        "first_n_queries": current_n_queries,
                        "user": user,
                    }
                )
                return make_response(
                    jsonify(
                        {"success": True, "identifier": str(explicit_binary.as_uuid())}
                    ),
                    201,
                )
        except Exception as err:
            current_app.logger.error(
                f"Error sharing conversation: {err}", exc_info=True
            )
            return make_response(jsonify({"success": False}), 400)


@user_ns.route("/api/shared_conversation/<string:identifier>")
class GetPubliclySharedConversations(Resource):
    @api.doc(description="Get publicly shared conversations by identifier")
    def get(self, identifier: str):
        try:
            query_uuid = Binary.from_uuid(
                uuid.UUID(identifier), UuidRepresentation.STANDARD
            )
            shared = shared_conversations_collections.find_one({"uuid": query_uuid})
            conversation_queries = []

            if (
                shared
                and "conversation_id" in shared
                and isinstance(shared["conversation_id"], DBRef)
            ):
                conversation_ref = shared["conversation_id"]
                conversation = db.dereference(conversation_ref)
                if conversation is None:
                    return make_response(
                        jsonify(
                            {
                                "success": False,
                                "error": "might have broken url or the conversation does not exist",
                            }
                        ),
                        404,
                    )
                conversation_queries = conversation["queries"][
                    : (shared["first_n_queries"])
                ]

                for query in conversation_queries:
                    if "attachments" in query and query["attachments"]:
                        attachment_details = []
                        for attachment_id in query["attachments"]:
                            try:
                                attachment = attachments_collection.find_one(
                                    {"_id": ObjectId(attachment_id)}
                                )
                                if attachment:
                                    attachment_details.append(
                                        {
                                            "id": str(attachment["_id"]),
                                            "fileName": attachment.get(
                                                "filename", "Unknown file"
                                            ),
                                        }
                                    )
                            except Exception as e:
                                current_app.logger.error(
                                    f"Error retrieving attachment {attachment_id}: {e}",
                                    exc_info=True,
                                )
                        query["attachments"] = attachment_details
            else:
                return make_response(
                    jsonify(
                        {
                            "success": False,
                            "error": "might have broken url or the conversation does not exist",
                        }
                    ),
                    404,
                )
            date = conversation["_id"].generation_time.isoformat()
            res = {
                "success": True,
                "queries": conversation_queries,
                "title": conversation["name"],
                "timestamp": date,
            }
            if shared["isPromptable"] and "api_key" in shared:
                res["api_key"] = shared["api_key"]
            return make_response(jsonify(res), 200)
        except Exception as err:
            current_app.logger.error(
                f"Error getting shared conversation: {err}", exc_info=True
            )
            return make_response(jsonify({"success": False}), 400)


@user_ns.route("/api/get_message_analytics")
class GetMessageAnalytics(Resource):
    get_message_analytics_model = api.model(
        "GetMessageAnalyticsModel",
        {
            "api_key_id": fields.String(required=False, description="API Key ID"),
            "filter_option": fields.String(
                required=False,
                description="Filter option for analytics",
                default="last_30_days",
                enum=[
                    "last_hour",
                    "last_24_hour",
                    "last_7_days",
                    "last_15_days",
                    "last_30_days",
                ],
            ),
        },
    )

    @api.expect(get_message_analytics_model)
    @api.doc(description="Get message analytics based on filter option")
    def post(self):
        decoded_token = request.decoded_token
        if not decoded_token:
            return make_response(jsonify({"success": False}), 401)
        user = decoded_token.get("sub")
        data = request.get_json()
        api_key_id = data.get("api_key_id")
        filter_option = data.get("filter_option", "last_30_days")

        try:
            api_key = (
                agents_collection.find_one({"_id": ObjectId(api_key_id), "user": user})[
                    "key"
                ]
                if api_key_id
                else None
            )
        except Exception as err:
            current_app.logger.error(f"Error getting API key: {err}", exc_info=True)
            return make_response(jsonify({"success": False}), 400)
        end_date = datetime.datetime.now(datetime.timezone.utc)

        if filter_option == "last_hour":
            start_date = end_date - datetime.timedelta(hours=1)
            group_format = "%Y-%m-%d %H:%M:00"
        elif filter_option == "last_24_hour":
            start_date = end_date - datetime.timedelta(hours=24)
            group_format = "%Y-%m-%d %H:00"
        else:
            if filter_option in ["last_7_days", "last_15_days", "last_30_days"]:
                filter_days = (
                    6
                    if filter_option == "last_7_days"
                    else 14 if filter_option == "last_15_days" else 29
                )
            else:
                return make_response(
                    jsonify({"success": False, "message": "Invalid option"}), 400
                )
            start_date = end_date - datetime.timedelta(days=filter_days)
            start_date = start_date.replace(hour=0, minute=0, second=0, microsecond=0)
            end_date = end_date.replace(
                hour=23, minute=59, second=59, microsecond=999999
            )
            group_format = "%Y-%m-%d"
        try:
            match_stage = {
                "$match": {
                    "user": user,
                }
            }
            if api_key:
                match_stage["$match"]["api_key"] = api_key
            pipeline = [
                match_stage,
                {"$unwind": "$queries"},
                {
                    "$match": {
                        "queries.timestamp": {"$gte": start_date, "$lte": end_date}
                    }
                },
                {
                    "$group": {
                        "_id": {
                            "$dateToString": {
                                "format": group_format,
                                "date": "$queries.timestamp",
                            }
                        },
                        "count": {"$sum": 1},
                    }
                },
                {"$sort": {"_id": 1}},
            ]

            message_data = conversations_collection.aggregate(pipeline)

            if filter_option == "last_hour":
                intervals = generate_minute_range(start_date, end_date)
            elif filter_option == "last_24_hour":
                intervals = generate_hourly_range(start_date, end_date)
            else:
                intervals = generate_date_range(start_date, end_date)
            daily_messages = {interval: 0 for interval in intervals}

            for entry in message_data:
                daily_messages[entry["_id"]] = entry["count"]
        except Exception as err:
            current_app.logger.error(
                f"Error getting message analytics: {err}", exc_info=True
            )
            return make_response(jsonify({"success": False}), 400)
        return make_response(
            jsonify({"success": True, "messages": daily_messages}), 200
        )


@user_ns.route("/api/get_token_analytics")
class GetTokenAnalytics(Resource):
    get_token_analytics_model = api.model(
        "GetTokenAnalyticsModel",
        {
            "api_key_id": fields.String(required=False, description="API Key ID"),
            "filter_option": fields.String(
                required=False,
                description="Filter option for analytics",
                default="last_30_days",
                enum=[
                    "last_hour",
                    "last_24_hour",
                    "last_7_days",
                    "last_15_days",
                    "last_30_days",
                ],
            ),
        },
    )

    @api.expect(get_token_analytics_model)
    @api.doc(description="Get token analytics data")
    def post(self):
        decoded_token = request.decoded_token
        if not decoded_token:
            return make_response(jsonify({"success": False}), 401)
        user = decoded_token.get("sub")
        data = request.get_json()
        api_key_id = data.get("api_key_id")
        filter_option = data.get("filter_option", "last_30_days")

        try:
            api_key = (
                agents_collection.find_one({"_id": ObjectId(api_key_id), "user": user})[
                    "key"
                ]
                if api_key_id
                else None
            )
        except Exception as err:
            current_app.logger.error(f"Error getting API key: {err}", exc_info=True)
            return make_response(jsonify({"success": False}), 400)
        end_date = datetime.datetime.now(datetime.timezone.utc)

        if filter_option == "last_hour":
            start_date = end_date - datetime.timedelta(hours=1)
            group_format = "%Y-%m-%d %H:%M:00"
            group_stage = {
                "$group": {
                    "_id": {
                        "minute": {
                            "$dateToString": {
                                "format": group_format,
                                "date": "$timestamp",
                            }
                        }
                    },
                    "total_tokens": {
                        "$sum": {"$add": ["$prompt_tokens", "$generated_tokens"]}
                    },
                }
            }
        elif filter_option == "last_24_hour":
            start_date = end_date - datetime.timedelta(hours=24)
            group_format = "%Y-%m-%d %H:00"
            group_stage = {
                "$group": {
                    "_id": {
                        "hour": {
                            "$dateToString": {
                                "format": group_format,
                                "date": "$timestamp",
                            }
                        }
                    },
                    "total_tokens": {
                        "$sum": {"$add": ["$prompt_tokens", "$generated_tokens"]}
                    },
                }
            }
        else:
            if filter_option in ["last_7_days", "last_15_days", "last_30_days"]:
                filter_days = (
                    6
                    if filter_option == "last_7_days"
                    else (14 if filter_option == "last_15_days" else 29)
                )
            else:
                return make_response(
                    jsonify({"success": False, "message": "Invalid option"}), 400
                )
            start_date = end_date - datetime.timedelta(days=filter_days)
            start_date = start_date.replace(hour=0, minute=0, second=0, microsecond=0)
            end_date = end_date.replace(
                hour=23, minute=59, second=59, microsecond=999999
            )
            group_format = "%Y-%m-%d"
            group_stage = {
                "$group": {
                    "_id": {
                        "day": {
                            "$dateToString": {
                                "format": group_format,
                                "date": "$timestamp",
                            }
                        }
                    },
                    "total_tokens": {
                        "$sum": {"$add": ["$prompt_tokens", "$generated_tokens"]}
                    },
                }
            }
        try:
            match_stage = {
                "$match": {
                    "user_id": user,
                    "timestamp": {"$gte": start_date, "$lte": end_date},
                }
            }
            if api_key:
                match_stage["$match"]["api_key"] = api_key
            token_usage_data = token_usage_collection.aggregate(
                [
                    match_stage,
                    group_stage,
                    {"$sort": {"_id": 1}},
                ]
            )

            if filter_option == "last_hour":
                intervals = generate_minute_range(start_date, end_date)
            elif filter_option == "last_24_hour":
                intervals = generate_hourly_range(start_date, end_date)
            else:
                intervals = generate_date_range(start_date, end_date)
            daily_token_usage = {interval: 0 for interval in intervals}

            for entry in token_usage_data:
                if filter_option == "last_hour":
                    daily_token_usage[entry["_id"]["minute"]] = entry["total_tokens"]
                elif filter_option == "last_24_hour":
                    daily_token_usage[entry["_id"]["hour"]] = entry["total_tokens"]
                else:
                    daily_token_usage[entry["_id"]["day"]] = entry["total_tokens"]
        except Exception as err:
            current_app.logger.error(
                f"Error getting token analytics: {err}", exc_info=True
            )
            return make_response(jsonify({"success": False}), 400)
        return make_response(
            jsonify({"success": True, "token_usage": daily_token_usage}), 200
        )


@user_ns.route("/api/get_feedback_analytics")
class GetFeedbackAnalytics(Resource):
    get_feedback_analytics_model = api.model(
        "GetFeedbackAnalyticsModel",
        {
            "api_key_id": fields.String(required=False, description="API Key ID"),
            "filter_option": fields.String(
                required=False,
                description="Filter option for analytics",
                default="last_30_days",
                enum=[
                    "last_hour",
                    "last_24_hour",
                    "last_7_days",
                    "last_15_days",
                    "last_30_days",
                ],
            ),
        },
    )

    @api.expect(get_feedback_analytics_model)
    @api.doc(description="Get feedback analytics data")
    def post(self):
        decoded_token = request.decoded_token
        if not decoded_token:
            return make_response(jsonify({"success": False}), 401)
        user = decoded_token.get("sub")
        data = request.get_json()
        api_key_id = data.get("api_key_id")
        filter_option = data.get("filter_option", "last_30_days")

        try:
            api_key = (
                agents_collection.find_one({"_id": ObjectId(api_key_id), "user": user})[
                    "key"
                ]
                if api_key_id
                else None
            )
        except Exception as err:
            current_app.logger.error(f"Error getting API key: {err}", exc_info=True)
            return make_response(jsonify({"success": False}), 400)
        end_date = datetime.datetime.now(datetime.timezone.utc)

        if filter_option == "last_hour":
            start_date = end_date - datetime.timedelta(hours=1)
            group_format = "%Y-%m-%d %H:%M:00"
            date_field = {
                "$dateToString": {
                    "format": group_format,
                    "date": "$queries.feedback_timestamp",
                }
            }
        elif filter_option == "last_24_hour":
            start_date = end_date - datetime.timedelta(hours=24)
            group_format = "%Y-%m-%d %H:00"
            date_field = {
                "$dateToString": {
                    "format": group_format,
                    "date": "$queries.feedback_timestamp",
                }
            }
        else:
            if filter_option in ["last_7_days", "last_15_days", "last_30_days"]:
                filter_days = (
                    6
                    if filter_option == "last_7_days"
                    else (14 if filter_option == "last_15_days" else 29)
                )
            else:
                return make_response(
                    jsonify({"success": False, "message": "Invalid option"}), 400
                )
            start_date = end_date - datetime.timedelta(days=filter_days)
            start_date = start_date.replace(hour=0, minute=0, second=0, microsecond=0)
            end_date = end_date.replace(
                hour=23, minute=59, second=59, microsecond=999999
            )
            group_format = "%Y-%m-%d"
            date_field = {
                "$dateToString": {
                    "format": group_format,
                    "date": "$queries.feedback_timestamp",
                }
            }
        try:
            match_stage = {
                "$match": {
                    "queries.feedback_timestamp": {
                        "$gte": start_date,
                        "$lte": end_date,
                    },
                    "queries.feedback": {"$exists": True},
                }
            }
            if api_key:
                match_stage["$match"]["api_key"] = api_key
            pipeline = [
                match_stage,
                {"$unwind": "$queries"},
                {"$match": {"queries.feedback": {"$exists": True}}},
                {
                    "$group": {
                        "_id": {"time": date_field, "feedback": "$queries.feedback"},
                        "count": {"$sum": 1},
                    }
                },
                {
                    "$group": {
                        "_id": "$_id.time",
                        "positive": {
                            "$sum": {
                                "$cond": [
                                    {"$eq": ["$_id.feedback", "LIKE"]},
                                    "$count",
                                    0,
                                ]
                            }
                        },
                        "negative": {
                            "$sum": {
                                "$cond": [
                                    {"$eq": ["$_id.feedback", "DISLIKE"]},
                                    "$count",
                                    0,
                                ]
                            }
                        },
                    }
                },
                {"$sort": {"_id": 1}},
            ]

            feedback_data = conversations_collection.aggregate(pipeline)

            if filter_option == "last_hour":
                intervals = generate_minute_range(start_date, end_date)
            elif filter_option == "last_24_hour":
                intervals = generate_hourly_range(start_date, end_date)
            else:
                intervals = generate_date_range(start_date, end_date)
            daily_feedback = {
                interval: {"positive": 0, "negative": 0} for interval in intervals
            }

            for entry in feedback_data:
                daily_feedback[entry["_id"]] = {
                    "positive": entry["positive"],
                    "negative": entry["negative"],
                }
        except Exception as err:
            current_app.logger.error(
                f"Error getting feedback analytics: {err}", exc_info=True
            )
            return make_response(jsonify({"success": False}), 400)
        return make_response(
            jsonify({"success": True, "feedback": daily_feedback}), 200
        )


@user_ns.route("/api/get_user_logs")
class GetUserLogs(Resource):
    get_user_logs_model = api.model(
        "GetUserLogsModel",
        {
            "page": fields.Integer(
                required=False,
                description="Page number for pagination",
                default=1,
            ),
            "api_key_id": fields.String(required=False, description="API Key ID"),
            "page_size": fields.Integer(
                required=False,
                description="Number of logs per page",
                default=10,
            ),
        },
    )

    @api.expect(get_user_logs_model)
    @api.doc(description="Get user logs with pagination")
    def post(self):
        decoded_token = request.decoded_token
        if not decoded_token:
            return make_response(jsonify({"success": False}), 401)
        user = decoded_token.get("sub")
        data = request.get_json()
        page = int(data.get("page", 1))
        api_key_id = data.get("api_key_id")
        page_size = int(data.get("page_size", 10))
        skip = (page - 1) * page_size

        try:
            api_key = (
                agents_collection.find_one({"_id": ObjectId(api_key_id)})["key"]
                if api_key_id
                else None
            )
        except Exception as err:
            current_app.logger.error(f"Error getting API key: {err}", exc_info=True)
            return make_response(jsonify({"success": False}), 400)
        query = {"user": user}
        if api_key:
            query = {"api_key": api_key}
        items_cursor = (
            user_logs_collection.find(query)
            .sort("timestamp", -1)
            .skip(skip)
            .limit(page_size + 1)
        )
        items = list(items_cursor)

        results = [
            {
                "id": str(item.get("_id")),
                "action": item.get("action"),
                "level": item.get("level"),
                "user": item.get("user"),
                "question": item.get("question"),
                "sources": item.get("sources"),
                "retriever_params": item.get("retriever_params"),
                "timestamp": item.get("timestamp"),
            }
            for item in items[:page_size]
        ]

        has_more = len(items) > page_size

        return make_response(
            jsonify(
                {
                    "success": True,
                    "logs": results,
                    "page": page,
                    "page_size": page_size,
                    "has_more": has_more,
                }
            ),
            200,
        )


@user_ns.route("/api/manage_sync")
class ManageSync(Resource):
    manage_sync_model = api.model(
        "ManageSyncModel",
        {
            "source_id": fields.String(required=True, description="Source ID"),
            "sync_frequency": fields.String(
                required=True,
                description="Sync frequency (never, daily, weekly, monthly)",
            ),
        },
    )

    @api.expect(manage_sync_model)
    @api.doc(description="Manage sync frequency for sources")
    def post(self):
        decoded_token = request.decoded_token
        if not decoded_token:
            return make_response(jsonify({"success": False}), 401)
        user = decoded_token.get("sub")
        data = request.get_json()
        required_fields = ["source_id", "sync_frequency"]
        missing_fields = check_required_fields(data, required_fields)
        if missing_fields:
            return missing_fields
        source_id = data["source_id"]
        sync_frequency = data["sync_frequency"]

        if sync_frequency not in ["never", "daily", "weekly", "monthly"]:
            return make_response(
                jsonify({"success": False, "message": "Invalid frequency"}), 400
            )
        update_data = {"$set": {"sync_frequency": sync_frequency}}
        try:
            sources_collection.update_one(
                {
                    "_id": ObjectId(source_id),
                    "user": user,
                },
                update_data,
            )
        except Exception as err:
            current_app.logger.error(
                f"Error updating sync frequency: {err}", exc_info=True
            )
            return make_response(jsonify({"success": False}), 400)
        return make_response(jsonify({"success": True}), 200)


@user_ns.route("/api/tts")
class TextToSpeech(Resource):
    tts_model = api.model(
        "TextToSpeechModel",
        {
            "text": fields.String(
                required=True, description="Text to be synthesized as audio"
            ),
        },
    )

    @api.expect(tts_model)
    @api.doc(description="Synthesize audio speech from text")
    def post(self):
        data = request.get_json()
        text = data["text"]
        try:
            tts_instance = GoogleTTS()
            audio_base64, detected_language = tts_instance.text_to_speech(text)
            return make_response(
                jsonify(
                    {
                        "success": True,
                        "audio_base64": audio_base64,
                        "lang": detected_language,
                    }
                ),
                200,
            )
        except Exception as err:
            current_app.logger.error(f"Error synthesizing audio: {err}", exc_info=True)
            return make_response(jsonify({"success": False}), 400)


@user_ns.route("/api/available_tools")
class AvailableTools(Resource):
    @api.doc(description="Get available tools for a user")
    def get(self):
        try:
            tools_metadata = []
            for tool_name, tool_instance in tool_manager.tools.items():
                doc = tool_instance.__doc__.strip()
                lines = doc.split("\n", 1)
                name = lines[0].strip()
                description = lines[1].strip() if len(lines) > 1 else ""
                tools_metadata.append(
                    {
                        "name": tool_name,
                        "displayName": name,
                        "description": description,
                        "configRequirements": tool_instance.get_config_requirements(),
                    }
                )
        except Exception as err:
            current_app.logger.error(
                f"Error getting available tools: {err}", exc_info=True
            )
            return make_response(jsonify({"success": False}), 400)
        return make_response(jsonify({"success": True, "data": tools_metadata}), 200)


@user_ns.route("/api/get_tools")
class GetTools(Resource):
    @api.doc(description="Get tools created by a user")
    def get(self):
        try:
            decoded_token = request.decoded_token
            if not decoded_token:
                return make_response(jsonify({"success": False}), 401)
            user = decoded_token.get("sub")
            tools = user_tools_collection.find({"user": user})
            user_tools = []
            for tool in tools:
                tool["id"] = str(tool["_id"])
                tool.pop("_id")
                user_tools.append(tool)
        except Exception as err:
            current_app.logger.error(f"Error getting user tools: {err}", exc_info=True)
            return make_response(jsonify({"success": False}), 400)
        return make_response(jsonify({"success": True, "tools": user_tools}), 200)


@user_ns.route("/api/create_tool")
class CreateTool(Resource):
    @api.expect(
        api.model(
            "CreateToolModel",
            {
                "name": fields.String(required=True, description="Name of the tool"),
                "displayName": fields.String(
                    required=True, description="Display name for the tool"
                ),
                "description": fields.String(
                    required=True, description="Tool description"
                ),
                "config": fields.Raw(
                    required=True, description="Configuration of the tool"
                ),
                "customName": fields.String(
                    required=False, description="Custom name for the tool"
                ),
                "status": fields.Boolean(
                    required=True, description="Status of the tool"
                ),
            },
        )
    )
    @api.doc(description="Create a new tool")
    def post(self):
        decoded_token = request.decoded_token
        if not decoded_token:
            return make_response(jsonify({"success": False}), 401)
        user = decoded_token.get("sub")
        data = request.get_json()
        required_fields = [
            "name",
            "displayName",
            "description",
            "config",
            "status",
        ]
        missing_fields = check_required_fields(data, required_fields)
        if missing_fields:
            return missing_fields
        try:
            tool_instance = tool_manager.tools.get(data["name"])
            if not tool_instance:
                return make_response(
                    jsonify({"success": False, "message": "Tool not found"}), 404
                )
            actions_metadata = tool_instance.get_actions_metadata()
            transformed_actions = []
            for action in actions_metadata:
                action["active"] = True
                if "parameters" in action:
                    if "properties" in action["parameters"]:
                        for param_name, param_details in action["parameters"][
                            "properties"
                        ].items():
                            param_details["filled_by_llm"] = True
                            param_details["value"] = ""
                transformed_actions.append(action)
        except Exception as err:
            current_app.logger.error(
                f"Error getting tool actions: {err}", exc_info=True
            )
            return make_response(jsonify({"success": False}), 400)
        try:
            new_tool = {
                "user": user,
                "name": data["name"],
                "displayName": data["displayName"],
                "description": data["description"],
                "customName": data.get("customName", ""),
                "actions": transformed_actions,
                "config": data["config"],
                "status": data["status"],
            }
            resp = user_tools_collection.insert_one(new_tool)
            new_id = str(resp.inserted_id)
        except Exception as err:
            current_app.logger.error(f"Error creating tool: {err}", exc_info=True)
            return make_response(jsonify({"success": False}), 400)
        return make_response(jsonify({"id": new_id}), 200)


@user_ns.route("/api/update_tool")
class UpdateTool(Resource):
    @api.expect(
        api.model(
            "UpdateToolModel",
            {
                "id": fields.String(required=True, description="Tool ID"),
                "name": fields.String(description="Name of the tool"),
                "displayName": fields.String(description="Display name for the tool"),
                "customName": fields.String(description="Custom name for the tool"),
                "description": fields.String(description="Tool description"),
                "config": fields.Raw(description="Configuration of the tool"),
                "actions": fields.List(
                    fields.Raw, description="Actions the tool can perform"
                ),
                "status": fields.Boolean(description="Status of the tool"),
            },
        )
    )
    @api.doc(description="Update a tool by ID")
    def post(self):
        decoded_token = request.decoded_token
        if not decoded_token:
            return make_response(jsonify({"success": False}), 401)
        user = decoded_token.get("sub")
        data = request.get_json()
        required_fields = ["id"]
        missing_fields = check_required_fields(data, required_fields)
        if missing_fields:
            return missing_fields
        try:
            update_data = {}
            if "name" in data:
                update_data["name"] = data["name"]
            if "displayName" in data:
                update_data["displayName"] = data["displayName"]
            if "customName" in data:
                update_data["customName"] = data["customName"]
            if "description" in data:
                update_data["description"] = data["description"]
            if "actions" in data:
                update_data["actions"] = data["actions"]
            if "config" in data:
                if "actions" in data["config"]:
                    for action_name in list(data["config"]["actions"].keys()):
                        if not validate_function_name(action_name):
                            return make_response(
                                jsonify(
                                    {
                                        "success": False,
                                        "message": f"Invalid function name '{action_name}'. Function names must match pattern '^[a-zA-Z0-9_-]+$'.",
                                        "param": "tools[].function.name",
                                    }
                                ),
                                400,
                            )
                tool_doc = user_tools_collection.find_one(
                    {"_id": ObjectId(data["id"]), "user": user}
                )
                if tool_doc and tool_doc.get("name") == "mcp_tool":
                    config = data["config"]
                    existing_config = tool_doc.get("config", {})
                    storage_config = existing_config.copy()

                    storage_config.update(config)
                    existing_credentials = {}
                    if "encrypted_credentials" in existing_config:
                        existing_credentials = decrypt_credentials(
                            existing_config["encrypted_credentials"], user
                        )
                    auth_credentials = existing_credentials.copy()
                    auth_type = storage_config.get("auth_type", "none")
                    if auth_type == "api_key":
                        if "api_key" in config and config["api_key"]:
                            auth_credentials["api_key"] = config["api_key"]
                        if "api_key_header" in config:
                            auth_credentials["api_key_header"] = config[
                                "api_key_header"
                            ]
                    elif auth_type == "bearer":
                        if "bearer_token" in config and config["bearer_token"]:
                            auth_credentials["bearer_token"] = config["bearer_token"]
                        elif "encrypted_token" in config and config["encrypted_token"]:
                            auth_credentials["bearer_token"] = config["encrypted_token"]
                    elif auth_type == "basic":
                        if "username" in config and config["username"]:
                            auth_credentials["username"] = config["username"]
                        if "password" in config and config["password"]:
                            auth_credentials["password"] = config["password"]
                    if auth_type != "none" and auth_credentials:
                        encrypted_credentials_string = encrypt_credentials(
                            auth_credentials, user
                        )
                        storage_config["encrypted_credentials"] = (
                            encrypted_credentials_string
                        )
                    elif auth_type == "none":
                        storage_config.pop("encrypted_credentials", None)
                    for field in [
                        "api_key",
                        "bearer_token",
                        "encrypted_token",
                        "username",
                        "password",
                        "api_key_header",
                    ]:
                        storage_config.pop(field, None)
                    update_data["config"] = storage_config
                else:
                    update_data["config"] = data["config"]
            if "status" in data:
                update_data["status"] = data["status"]
            user_tools_collection.update_one(
                {"_id": ObjectId(data["id"]), "user": user},
                {"$set": update_data},
            )
        except Exception as err:
            current_app.logger.error(f"Error updating tool: {err}", exc_info=True)
            return make_response(jsonify({"success": False}), 400)
        return make_response(jsonify({"success": True}), 200)


@user_ns.route("/api/update_tool_config")
class UpdateToolConfig(Resource):
    @api.expect(
        api.model(
            "UpdateToolConfigModel",
            {
                "id": fields.String(required=True, description="Tool ID"),
                "config": fields.Raw(
                    required=True, description="Configuration of the tool"
                ),
            },
        )
    )
    @api.doc(description="Update the configuration of a tool")
    def post(self):
        decoded_token = request.decoded_token
        if not decoded_token:
            return make_response(jsonify({"success": False}), 401)
        user = decoded_token.get("sub")
        data = request.get_json()
        required_fields = ["id", "config"]
        missing_fields = check_required_fields(data, required_fields)
        if missing_fields:
            return missing_fields
        try:
            user_tools_collection.update_one(
                {"_id": ObjectId(data["id"]), "user": user},
                {"$set": {"config": data["config"]}},
            )
        except Exception as err:
            current_app.logger.error(
                f"Error updating tool config: {err}", exc_info=True
            )
            return make_response(jsonify({"success": False}), 400)
        return make_response(jsonify({"success": True}), 200)


@user_ns.route("/api/update_tool_actions")
class UpdateToolActions(Resource):
    @api.expect(
        api.model(
            "UpdateToolActionsModel",
            {
                "id": fields.String(required=True, description="Tool ID"),
                "actions": fields.List(
                    fields.Raw,
                    required=True,
                    description="Actions the tool can perform",
                ),
            },
        )
    )
    @api.doc(description="Update the actions of a tool")
    def post(self):
        decoded_token = request.decoded_token
        if not decoded_token:
            return make_response(jsonify({"success": False}), 401)
        user = decoded_token.get("sub")
        data = request.get_json()
        required_fields = ["id", "actions"]
        missing_fields = check_required_fields(data, required_fields)
        if missing_fields:
            return missing_fields
        try:
            user_tools_collection.update_one(
                {"_id": ObjectId(data["id"]), "user": user},
                {"$set": {"actions": data["actions"]}},
            )
        except Exception as err:
            current_app.logger.error(
                f"Error updating tool actions: {err}", exc_info=True
            )
            return make_response(jsonify({"success": False}), 400)
        return make_response(jsonify({"success": True}), 200)


@user_ns.route("/api/update_tool_status")
class UpdateToolStatus(Resource):
    @api.expect(
        api.model(
            "UpdateToolStatusModel",
            {
                "id": fields.String(required=True, description="Tool ID"),
                "status": fields.Boolean(
                    required=True, description="Status of the tool"
                ),
            },
        )
    )
    @api.doc(description="Update the status of a tool")
    def post(self):
        decoded_token = request.decoded_token
        if not decoded_token:
            return make_response(jsonify({"success": False}), 401)
        user = decoded_token.get("sub")
        data = request.get_json()
        required_fields = ["id", "status"]
        missing_fields = check_required_fields(data, required_fields)
        if missing_fields:
            return missing_fields
        try:
            user_tools_collection.update_one(
                {"_id": ObjectId(data["id"]), "user": user},
                {"$set": {"status": data["status"]}},
            )
        except Exception as err:
            current_app.logger.error(
                f"Error updating tool status: {err}", exc_info=True
            )
            return make_response(jsonify({"success": False}), 400)
        return make_response(jsonify({"success": True}), 200)


@user_ns.route("/api/delete_tool")
class DeleteTool(Resource):
    @api.expect(
        api.model(
            "DeleteToolModel",
            {"id": fields.String(required=True, description="Tool ID")},
        )
    )
    @api.doc(description="Delete a tool by ID")
    def post(self):
        decoded_token = request.decoded_token
        if not decoded_token:
            return make_response(jsonify({"success": False}), 401)
        user = decoded_token.get("sub")
        data = request.get_json()
        required_fields = ["id"]
        missing_fields = check_required_fields(data, required_fields)
        if missing_fields:
            return missing_fields
        try:
            result = user_tools_collection.delete_one(
                {"_id": ObjectId(data["id"]), "user": user}
            )
            if result.deleted_count == 0:
                return {"success": False, "message": "Tool not found"}, 404
        except Exception as err:
            current_app.logger.error(f"Error deleting tool: {err}", exc_info=True)
            return {"success": False}, 400
        return {"success": True}, 200


@user_ns.route("/api/get_chunks")
class GetChunks(Resource):
    @api.doc(
        description="Retrieves chunks from a document, optionally filtered by file path and search term",
        params={
            "id": "The document ID",
            "page": "Page number for pagination",
            "per_page": "Number of chunks per page",
            "path": "Optional: Filter chunks by relative file path",
            "search": "Optional: Search term to filter chunks by title or content",
        },
    )
    def get(self):
        decoded_token = request.decoded_token
        if not decoded_token:
            return make_response(jsonify({"success": False}), 401)
        user = decoded_token.get("sub")
        doc_id = request.args.get("id")
        page = int(request.args.get("page", 1))
        per_page = int(request.args.get("per_page", 10))
        path = request.args.get("path")
        search_term = request.args.get("search", "").strip().lower()

        if not ObjectId.is_valid(doc_id):
            return make_response(jsonify({"error": "Invalid doc_id"}), 400)
        doc = sources_collection.find_one({"_id": ObjectId(doc_id), "user": user})
        if not doc:
            return make_response(
                jsonify({"error": "Document not found or access denied"}), 404
            )
        try:
            store = get_vector_store(doc_id)
            chunks = store.get_chunks()

            filtered_chunks = []
            for chunk in chunks:
                metadata = chunk.get("metadata", {})

                # Filter by path if provided

                if path:
                    chunk_source = metadata.get("source", "")
                    # Check if the chunk's source matches the requested path

                    if not chunk_source or not chunk_source.endswith(path):
                        continue
                # Filter by search term if provided

                if search_term:
                    text_match = search_term in chunk.get("text", "").lower()
                    title_match = search_term in metadata.get("title", "").lower()

                    if not (text_match or title_match):
                        continue
                filtered_chunks.append(chunk)
            chunks = filtered_chunks

            total_chunks = len(chunks)
            start = (page - 1) * per_page
            end = start + per_page
            paginated_chunks = chunks[start:end]

            return make_response(
                jsonify(
                    {
                        "page": page,
                        "per_page": per_page,
                        "total": total_chunks,
                        "chunks": paginated_chunks,
                        "path": path if path else None,
                        "search": search_term if search_term else None,
                    }
                ),
                200,
            )
        except Exception as e:
            current_app.logger.error(f"Error getting chunks: {e}", exc_info=True)
            return make_response(jsonify({"success": False}), 500)


@user_ns.route("/api/add_chunk")
class AddChunk(Resource):
    @api.expect(
        api.model(
            "AddChunkModel",
            {
                "id": fields.String(required=True, description="Document ID"),
                "text": fields.String(required=True, description="Text of the chunk"),
                "metadata": fields.Raw(
                    required=False,
                    description="Metadata associated with the chunk",
                ),
            },
        )
    )
    @api.doc(
        description="Adds a new chunk to the document",
    )
    def post(self):
        decoded_token = request.decoded_token
        if not decoded_token:
            return make_response(jsonify({"success": False}), 401)
        user = decoded_token.get("sub")
        data = request.get_json()
        required_fields = ["id", "text"]
        missing_fields = check_required_fields(data, required_fields)
        if missing_fields:
            return missing_fields
        doc_id = data.get("id")
        text = data.get("text")
        metadata = data.get("metadata", {})
        token_count = num_tokens_from_string(text)
        metadata["token_count"] = token_count

        if not ObjectId.is_valid(doc_id):
            return make_response(jsonify({"error": "Invalid doc_id"}), 400)
        doc = sources_collection.find_one({"_id": ObjectId(doc_id), "user": user})
        if not doc:
            return make_response(
                jsonify({"error": "Document not found or access denied"}), 404
            )
        try:
            store = get_vector_store(doc_id)
            chunk_id = store.add_chunk(text, metadata)
            return make_response(
                jsonify({"message": "Chunk added successfully", "chunk_id": chunk_id}),
                201,
            )
        except Exception as e:
            current_app.logger.error(f"Error adding chunk: {e}", exc_info=True)
            return make_response(jsonify({"success": False}), 500)


@user_ns.route("/api/delete_chunk")
class DeleteChunk(Resource):
    @api.doc(
        description="Deletes a specific chunk from the document.",
        params={"id": "The document ID", "chunk_id": "The ID of the chunk to delete"},
    )
    def delete(self):
        decoded_token = request.decoded_token
        if not decoded_token:
            return make_response(jsonify({"success": False}), 401)
        user = decoded_token.get("sub")
        doc_id = request.args.get("id")
        chunk_id = request.args.get("chunk_id")

        if not ObjectId.is_valid(doc_id):
            return make_response(jsonify({"error": "Invalid doc_id"}), 400)
        doc = sources_collection.find_one({"_id": ObjectId(doc_id), "user": user})
        if not doc:
            return make_response(
                jsonify({"error": "Document not found or access denied"}), 404
            )
        try:
            store = get_vector_store(doc_id)
            deleted = store.delete_chunk(chunk_id)
            if deleted:
                return make_response(
                    jsonify({"message": "Chunk deleted successfully"}), 200
                )
            else:
                return make_response(
                    jsonify({"message": "Chunk not found or could not be deleted"}),
                    404,
                )
        except Exception as e:
            current_app.logger.error(f"Error deleting chunk: {e}", exc_info=True)
            return make_response(jsonify({"success": False}), 500)


@user_ns.route("/api/update_chunk")
class UpdateChunk(Resource):
    @api.expect(
        api.model(
            "UpdateChunkModel",
            {
                "id": fields.String(required=True, description="Document ID"),
                "chunk_id": fields.String(
                    required=True, description="Chunk ID to update"
                ),
                "text": fields.String(
                    required=False, description="New text of the chunk"
                ),
                "metadata": fields.Raw(
                    required=False,
                    description="Updated metadata associated with the chunk",
                ),
            },
        )
    )
    @api.doc(
        description="Updates an existing chunk in the document.",
    )
    def put(self):
        decoded_token = request.decoded_token
        if not decoded_token:
            return make_response(jsonify({"success": False}), 401)
        user = decoded_token.get("sub")
        data = request.get_json()
        required_fields = ["id", "chunk_id"]
        missing_fields = check_required_fields(data, required_fields)
        if missing_fields:
            return missing_fields
        doc_id = data.get("id")
        chunk_id = data.get("chunk_id")
        text = data.get("text")
        metadata = data.get("metadata")

        if text is not None:
            token_count = num_tokens_from_string(text)
            if metadata is None:
                metadata = {}
            metadata["token_count"] = token_count
        if not ObjectId.is_valid(doc_id):
            return make_response(jsonify({"error": "Invalid doc_id"}), 400)
        doc = sources_collection.find_one({"_id": ObjectId(doc_id), "user": user})
        if not doc:
            return make_response(
                jsonify({"error": "Document not found or access denied"}), 404
            )
        try:
            store = get_vector_store(doc_id)

            chunks = store.get_chunks()
            existing_chunk = next((c for c in chunks if c["doc_id"] == chunk_id), None)
            if not existing_chunk:
                return make_response(jsonify({"error": "Chunk not found"}), 404)
            new_text = text if text is not None else existing_chunk["text"]

            if metadata is not None:
                new_metadata = existing_chunk["metadata"].copy()
                new_metadata.update(metadata)
            else:
                new_metadata = existing_chunk["metadata"].copy()
            if text is not None:
                new_metadata["token_count"] = num_tokens_from_string(new_text)
            try:
                new_chunk_id = store.add_chunk(new_text, new_metadata)

                deleted = store.delete_chunk(chunk_id)
                if not deleted:
                    current_app.logger.warning(
                        f"Failed to delete old chunk {chunk_id}, but new chunk {new_chunk_id} was created"
                    )
                return make_response(
                    jsonify(
                        {
                            "message": "Chunk updated successfully",
                            "chunk_id": new_chunk_id,
                            "original_chunk_id": chunk_id,
                        }
                    ),
                    200,
                )
            except Exception as add_error:
                current_app.logger.error(f"Failed to add updated chunk: {add_error}")
                return make_response(
                    jsonify({"error": "Failed to update chunk - addition failed"}), 500
                )
        except Exception as e:
            current_app.logger.error(f"Error updating chunk: {e}", exc_info=True)
            return make_response(jsonify({"success": False}), 500)


@user_ns.route("/api/store_attachment")
class StoreAttachment(Resource):
    @api.expect(
        api.model(
            "AttachmentModel",
            {
                "file": fields.Raw(required=True, description="File to upload"),
                "api_key": fields.String(
                    required=False, description="API key (optional)"
                ),
            },
        )
    )
    @api.doc(
        description="Stores a single attachment without vectorization or training. Supports user or API key authentication."
    )
    def post(self):
        decoded_token = getattr(request, "decoded_token", None)
        api_key = request.form.get("api_key") or request.args.get("api_key")
        file = request.files.get("file")

        if not file or file.filename == "":
            return make_response(
                jsonify({"status": "error", "message": "Missing file"}),
                400,
            )
        user = None
        if decoded_token:
            user = safe_filename(decoded_token.get("sub"))
        elif api_key:
            agent = agents_collection.find_one({"key": api_key})
            if not agent:
                return make_response(
                    jsonify({"success": False, "message": "Invalid API key"}), 401
                )
            user = safe_filename(agent.get("user"))
        else:
            return make_response(
                jsonify({"success": False, "message": "Authentication required"}), 401
            )
        try:
            attachment_id = ObjectId()
            original_filename = safe_filename(os.path.basename(file.filename))
            relative_path = f"{settings.UPLOAD_FOLDER}/{user}/attachments/{str(attachment_id)}/{original_filename}"

            metadata = storage.save_file(file, relative_path)

            file_info = {
                "filename": original_filename,
                "attachment_id": str(attachment_id),
                "path": relative_path,
                "metadata": metadata,
            }

            task = store_attachment.delay(file_info, user)

            return make_response(
                jsonify(
                    {
                        "success": True,
                        "task_id": task.id,
                        "message": "File uploaded successfully. Processing started.",
                    }
                ),
                200,
            )
        except Exception as err:
            current_app.logger.error(f"Error storing attachment: {err}", exc_info=True)
            return make_response(jsonify({"success": False, "error": str(err)}), 400)


@user_ns.route("/api/images/<path:image_path>")
class ServeImage(Resource):
    @api.doc(description="Serve an image from storage")
    def get(self, image_path):
        try:
            file_obj = storage.get_file(image_path)
            extension = image_path.split(".")[-1].lower()
            content_type = f"image/{extension}"
            if extension == "jpg":
                content_type = "image/jpeg"
            response = make_response(file_obj.read())
            response.headers.set("Content-Type", content_type)
            response.headers.set("Cache-Control", "max-age=86400")

            return response
        except FileNotFoundError:
            return make_response(
                jsonify({"success": False, "message": "Image not found"}), 404
            )
        except Exception as e:
            current_app.logger.error(f"Error serving image: {e}")
            return make_response(
                jsonify({"success": False, "message": "Error retrieving image"}), 500
            )


@user_ns.route("/api/directory_structure")
class DirectoryStructure(Resource):
    @api.doc(
        description="Get the directory structure for a document",
        params={"id": "The document ID"},
    )
    def get(self):
        decoded_token = request.decoded_token
        if not decoded_token:
            return make_response(jsonify({"success": False}), 401)
        user = decoded_token.get("sub")
        doc_id = request.args.get("id")

        if not doc_id:
            return make_response(jsonify({"error": "Document ID is required"}), 400)
        if not ObjectId.is_valid(doc_id):
            return make_response(jsonify({"error": "Invalid document ID"}), 400)
        try:
            doc = sources_collection.find_one({"_id": ObjectId(doc_id), "user": user})
            if not doc:
                return make_response(
                    jsonify({"error": "Document not found or access denied"}), 404
                )
            directory_structure = doc.get("directory_structure", {})
            base_path = doc.get("file_path", "")

            provider = None
            remote_data = doc.get("remote_data")
            try:
                if isinstance(remote_data, str) and remote_data:
                    remote_data_obj = json.loads(remote_data)
                    provider = remote_data_obj.get("provider")
            except Exception as e:
                current_app.logger.warning(
                    f"Failed to parse remote_data for doc {doc_id}: {e}"
                )
            return make_response(
                jsonify(
                    {
                        "success": True,
                        "directory_structure": directory_structure,
                        "base_path": base_path,
                        "provider": provider,
                    }
                ),
                200,
            )
        except Exception as e:
            current_app.logger.error(
                f"Error retrieving directory structure: {e}", exc_info=True
            )
            return make_response(jsonify({"success": False, "error": str(e)}), 500)


@user_ns.route("/api/mcp_server/test")
class TestMCPServerConfig(Resource):
    @api.expect(
        api.model(
            "MCPServerTestModel",
            {
                "config": fields.Raw(
                    required=True, description="MCP server configuration to test"
                ),
            },
        )
    )
    @api.doc(description="Test MCP server connection with provided configuration")
    def post(self):
        decoded_token = request.decoded_token
        if not decoded_token:
            return make_response(jsonify({"success": False}), 401)
        user = decoded_token.get("sub")
        data = request.get_json()

        required_fields = ["config"]
        missing_fields = check_required_fields(data, required_fields)
        if missing_fields:
            return missing_fields
        try:
            config = data["config"]

            auth_credentials = {}
            auth_type = config.get("auth_type", "none")

            if auth_type == "api_key" and "api_key" in config:
                auth_credentials["api_key"] = config["api_key"]
                if "api_key_header" in config:
                    auth_credentials["api_key_header"] = config["api_key_header"]
            elif auth_type == "bearer" and "bearer_token" in config:
                auth_credentials["bearer_token"] = config["bearer_token"]
            elif auth_type == "basic":
                if "username" in config:
                    auth_credentials["username"] = config["username"]
                if "password" in config:
                    auth_credentials["password"] = config["password"]
            test_config = config.copy()
            test_config["auth_credentials"] = auth_credentials

            mcp_tool = MCPTool(config=test_config, user_id=user)
            result = mcp_tool.test_connection()

            return make_response(jsonify(result), 200)
        except Exception as e:
            current_app.logger.error(f"Error testing MCP server: {e}", exc_info=True)
            return make_response(
                jsonify(
                    {"success": False, "error": f"Connection test failed: {str(e)}"}
                ),
                500,
            )


@user_ns.route("/api/mcp_server/save")
class MCPServerSave(Resource):
    @api.expect(
        api.model(
            "MCPServerSaveModel",
            {
                "id": fields.String(
                    required=False, description="Tool ID for updates (optional)"
                ),
                "displayName": fields.String(
                    required=True, description="Display name for the MCP server"
                ),
                "config": fields.Raw(
                    required=True, description="MCP server configuration"
                ),
                "status": fields.Boolean(
                    required=False, default=True, description="Tool status"
                ),
            },
        )
    )
    @api.doc(description="Create or update MCP server with automatic tool discovery")
    def post(self):
        decoded_token = request.decoded_token
        if not decoded_token:
            return make_response(jsonify({"success": False}), 401)
        user = decoded_token.get("sub")
        data = request.get_json()

        required_fields = ["displayName", "config"]
        missing_fields = check_required_fields(data, required_fields)
        if missing_fields:
            return missing_fields
        try:
            config = data["config"]

            auth_credentials = {}
            auth_type = config.get("auth_type", "none")
            if auth_type == "api_key":
                if "api_key" in config and config["api_key"]:
                    auth_credentials["api_key"] = config["api_key"]
                if "api_key_header" in config:
                    auth_credentials["api_key_header"] = config["api_key_header"]
            elif auth_type == "bearer":
                if "bearer_token" in config and config["bearer_token"]:
                    auth_credentials["bearer_token"] = config["bearer_token"]
            elif auth_type == "basic":
                if "username" in config and config["username"]:
                    auth_credentials["username"] = config["username"]
                if "password" in config and config["password"]:
                    auth_credentials["password"] = config["password"]
            mcp_config = config.copy()
            mcp_config["auth_credentials"] = auth_credentials
=======
>>>>>>> 160ad2dc

# Analytics
api.add_namespace(analytics_ns)

# Attachments
api.add_namespace(attachments_ns)

# Conversations
api.add_namespace(conversations_ns)

# Agents (main, sharing, webhooks)
api.add_namespace(agents_ns)
api.add_namespace(agents_sharing_ns)
api.add_namespace(agents_webhooks_ns)

# Prompts
api.add_namespace(prompts_ns)

# Sharing
api.add_namespace(sharing_ns)

# Sources (main, chunks, upload)
api.add_namespace(sources_ns)
api.add_namespace(sources_chunks_ns)
api.add_namespace(sources_upload_ns)

# Tools (main, MCP)
api.add_namespace(tools_ns)
api.add_namespace(tools_mcp_ns)<|MERGE_RESOLUTION|>--- conflicted
+++ resolved
@@ -17,4403 +17,6 @@
 
 
 user = Blueprint("user", __name__)
-<<<<<<< HEAD
-user_ns = Namespace("user", description="User related operations", path="/")
-api.add_namespace(user_ns)
-
-current_dir = os.path.dirname(
-    os.path.dirname(os.path.dirname(os.path.abspath(__file__)))
-)
-
-tool_config = {}
-tool_manager = ToolManager(config=tool_config)
-
-
-def generate_minute_range(start_date, end_date):
-    return {
-        (start_date + datetime.timedelta(minutes=i)).strftime("%Y-%m-%d %H:%M:00"): 0
-        for i in range(int((end_date - start_date).total_seconds() // 60) + 1)
-    }
-
-
-def generate_hourly_range(start_date, end_date):
-    return {
-        (start_date + datetime.timedelta(hours=i)).strftime("%Y-%m-%d %H:00"): 0
-        for i in range(int((end_date - start_date).total_seconds() // 3600) + 1)
-    }
-
-
-def generate_date_range(start_date, end_date):
-    return {
-        (start_date + datetime.timedelta(days=i)).strftime("%Y-%m-%d"): 0
-        for i in range((end_date - start_date).days + 1)
-    }
-
-
-def ensure_user_doc(user_id):
-    default_prefs = {
-        "pinned": [],
-        "shared_with_me": [],
-    }
-
-    user_doc = users_collection.find_one_and_update(
-        {"user_id": user_id},
-        {"$setOnInsert": {"agent_preferences": default_prefs}},
-        upsert=True,
-        return_document=ReturnDocument.AFTER,
-    )
-
-    prefs = user_doc.get("agent_preferences", {})
-    updates = {}
-    if "pinned" not in prefs:
-        updates["agent_preferences.pinned"] = []
-    if "shared_with_me" not in prefs:
-        updates["agent_preferences.shared_with_me"] = []
-    if updates:
-        users_collection.update_one({"user_id": user_id}, {"$set": updates})
-        user_doc = users_collection.find_one({"user_id": user_id})
-    return user_doc
-
-
-def resolve_tool_details(tool_ids):
-    tools = user_tools_collection.find(
-        {"_id": {"$in": [ObjectId(tid) for tid in tool_ids]}}
-    )
-    return [
-        {
-            "id": str(tool["_id"]),
-            "name": tool.get("name", ""),
-            "display_name": tool.get("displayName", tool.get("name", "")),
-        }
-        for tool in tools
-    ]
-
-
-def get_vector_store(source_id):
-    """
-    Get the Vector Store
-    Args:
-        source_id (str): source id of the document
-    """
-
-    store = VectorCreator.create_vectorstore(
-        settings.VECTOR_STORE,
-        source_id=source_id,
-        embeddings_key=os.getenv("EMBEDDINGS_KEY"),
-    )
-    return store
-
-
-def handle_image_upload(
-    request, existing_url: str, user: str, storage, base_path: str = "attachments/"
-) -> Tuple[str, Optional[Response]]:
-    image_url = existing_url
-
-    if "image" in request.files:
-        file = request.files["image"]
-        if file.filename != "":
-            filename = secure_filename(file.filename)
-            upload_path = f"{settings.UPLOAD_FOLDER.rstrip('/')}/{user}/{base_path.rstrip('/')}/{uuid.uuid4()}_{filename}"
-            try:
-                storage.save_file(file, upload_path, storage_class="STANDARD")
-                image_url = upload_path
-            except Exception as e:
-                current_app.logger.error(f"Error uploading image: {e}")
-                return None, make_response(
-                    jsonify({"success": False, "message": "Image upload failed"}),
-                    400,
-                )
-    return image_url, None
-
-
-@user_ns.route("/api/delete_conversation")
-class DeleteConversation(Resource):
-    @api.doc(
-        description="Deletes a conversation by ID",
-        params={"id": "The ID of the conversation to delete"},
-    )
-    def post(self):
-        decoded_token = request.decoded_token
-        if not decoded_token:
-            return make_response(jsonify({"success": False}), 401)
-        conversation_id = request.args.get("id")
-        if not conversation_id:
-            return make_response(
-                jsonify({"success": False, "message": "ID is required"}), 400
-            )
-        try:
-            conversations_collection.delete_one(
-                {"_id": ObjectId(conversation_id), "user": decoded_token["sub"]}
-            )
-        except Exception as err:
-            current_app.logger.error(
-                f"Error deleting conversation: {err}", exc_info=True
-            )
-            return make_response(jsonify({"success": False}), 400)
-        return make_response(jsonify({"success": True}), 200)
-
-
-@user_ns.route("/api/delete_all_conversations")
-class DeleteAllConversations(Resource):
-    @api.doc(
-        description="Deletes all conversations for a specific user",
-    )
-    def get(self):
-        decoded_token = request.decoded_token
-        if not decoded_token:
-            return make_response(jsonify({"success": False}), 401)
-        user_id = decoded_token.get("sub")
-        try:
-            conversations_collection.delete_many({"user": user_id})
-        except Exception as err:
-            current_app.logger.error(
-                f"Error deleting all conversations: {err}", exc_info=True
-            )
-            return make_response(jsonify({"success": False}), 400)
-        return make_response(jsonify({"success": True}), 200)
-
-
-@user_ns.route("/api/get_conversations")
-class GetConversations(Resource):
-    @api.doc(
-        description="Retrieve a list of the latest 30 conversations (excluding API key conversations)",
-    )
-    def get(self):
-        decoded_token = request.decoded_token
-        if not decoded_token:
-            return make_response(jsonify({"success": False}), 401)
-        try:
-            conversations = (
-                conversations_collection.find(
-                    {
-                        "$or": [
-                            {"api_key": {"$exists": False}},
-                            {"agent_id": {"$exists": True}},
-                        ],
-                        "user": decoded_token.get("sub"),
-                    }
-                )
-                .sort("date", -1)
-                .limit(30)
-            )
-
-            list_conversations = [
-                {
-                    "id": str(conversation["_id"]),
-                    "name": conversation["name"],
-                    "agent_id": conversation.get("agent_id", None),
-                    "is_shared_usage": conversation.get("is_shared_usage", False),
-                    "shared_token": conversation.get("shared_token", None),
-                }
-                for conversation in conversations
-            ]
-        except Exception as err:
-            current_app.logger.error(
-                f"Error retrieving conversations: {err}", exc_info=True
-            )
-            return make_response(jsonify({"success": False}), 400)
-        return make_response(jsonify(list_conversations), 200)
-
-
-@user_ns.route("/api/get_single_conversation")
-class GetSingleConversation(Resource):
-    @api.doc(
-        description="Retrieve a single conversation by ID",
-        params={"id": "The conversation ID"},
-    )
-    def get(self):
-        decoded_token = request.decoded_token
-        if not decoded_token:
-            return make_response(jsonify({"success": False}), 401)
-        conversation_id = request.args.get("id")
-        if not conversation_id:
-            return make_response(
-                jsonify({"success": False, "message": "ID is required"}), 400
-            )
-        try:
-            conversation = conversations_collection.find_one(
-                {"_id": ObjectId(conversation_id), "user": decoded_token.get("sub")}
-            )
-            if not conversation:
-                return make_response(jsonify({"status": "not found"}), 404)
-            # Process queries to include attachment names
-
-            queries = conversation["queries"]
-            for query in queries:
-                if "attachments" in query and query["attachments"]:
-                    attachment_details = []
-                    for attachment_id in query["attachments"]:
-                        try:
-                            attachment = attachments_collection.find_one(
-                                {"_id": ObjectId(attachment_id)}
-                            )
-                            if attachment:
-                                attachment_details.append(
-                                    {
-                                        "id": str(attachment["_id"]),
-                                        "fileName": attachment.get(
-                                            "filename", "Unknown file"
-                                        ),
-                                    }
-                                )
-                        except Exception as e:
-                            current_app.logger.error(
-                                f"Error retrieving attachment {attachment_id}: {e}",
-                                exc_info=True,
-                            )
-                    query["attachments"] = attachment_details
-        except Exception as err:
-            current_app.logger.error(
-                f"Error retrieving conversation: {err}", exc_info=True
-            )
-            return make_response(jsonify({"success": False}), 400)
-        data = {
-            "queries": queries,
-            "agent_id": conversation.get("agent_id"),
-            "is_shared_usage": conversation.get("is_shared_usage", False),
-            "shared_token": conversation.get("shared_token", None),
-        }
-        return make_response(jsonify(data), 200)
-
-
-@user_ns.route("/api/update_conversation_name")
-class UpdateConversationName(Resource):
-    @api.expect(
-        api.model(
-            "UpdateConversationModel",
-            {
-                "id": fields.String(required=True, description="Conversation ID"),
-                "name": fields.String(
-                    required=True, description="New name of the conversation"
-                ),
-            },
-        )
-    )
-    @api.doc(
-        description="Updates the name of a conversation",
-    )
-    def post(self):
-        decoded_token = request.decoded_token
-        if not decoded_token:
-            return make_response(jsonify({"success": False}), 401)
-        data = request.get_json()
-        required_fields = ["id", "name"]
-        missing_fields = check_required_fields(data, required_fields)
-        if missing_fields:
-            return missing_fields
-        try:
-            conversations_collection.update_one(
-                {"_id": ObjectId(data["id"]), "user": decoded_token.get("sub")},
-                {"$set": {"name": data["name"]}},
-            )
-        except Exception as err:
-            current_app.logger.error(
-                f"Error updating conversation name: {err}", exc_info=True
-            )
-            return make_response(jsonify({"success": False}), 400)
-        return make_response(jsonify({"success": True}), 200)
-
-
-@user_ns.route("/api/feedback")
-class SubmitFeedback(Resource):
-    @api.expect(
-        api.model(
-            "FeedbackModel",
-            {
-                "question": fields.String(
-                    required=False, description="The user question"
-                ),
-                "answer": fields.String(required=False, description="The AI answer"),
-                "feedback": fields.String(required=True, description="User feedback"),
-                "question_index": fields.Integer(
-                    required=True,
-                    description="The question number in that particular conversation",
-                ),
-                "conversation_id": fields.String(
-                    required=True, description="id of the particular conversation"
-                ),
-                "api_key": fields.String(description="Optional API key"),
-            },
-        )
-    )
-    @api.doc(
-        description="Submit feedback for a conversation",
-    )
-    def post(self):
-        decoded_token = request.decoded_token
-        if not decoded_token:
-            return make_response(jsonify({"success": False}), 401)
-        data = request.get_json()
-        required_fields = ["feedback", "conversation_id", "question_index"]
-        missing_fields = check_required_fields(data, required_fields)
-        if missing_fields:
-            return missing_fields
-        try:
-            if data["feedback"] is None:
-                # Remove feedback and feedback_timestamp if feedback is null
-
-                conversations_collection.update_one(
-                    {
-                        "_id": ObjectId(data["conversation_id"]),
-                        "user": decoded_token.get("sub"),
-                        f"queries.{data['question_index']}": {"$exists": True},
-                    },
-                    {
-                        "$unset": {
-                            f"queries.{data['question_index']}.feedback": "",
-                            f"queries.{data['question_index']}.feedback_timestamp": "",
-                        }
-                    },
-                )
-            else:
-                # Set feedback and feedback_timestamp if feedback has a value
-
-                conversations_collection.update_one(
-                    {
-                        "_id": ObjectId(data["conversation_id"]),
-                        "user": decoded_token.get("sub"),
-                        f"queries.{data['question_index']}": {"$exists": True},
-                    },
-                    {
-                        "$set": {
-                            f"queries.{data['question_index']}.feedback": data[
-                                "feedback"
-                            ],
-                            f"queries.{data['question_index']}.feedback_timestamp": datetime.datetime.now(
-                                datetime.timezone.utc
-                            ),
-                        }
-                    },
-                )
-        except Exception as err:
-            current_app.logger.error(f"Error submitting feedback: {err}", exc_info=True)
-            return make_response(jsonify({"success": False}), 400)
-        return make_response(jsonify({"success": True}), 200)
-
-
-@user_ns.route("/api/delete_by_ids")
-class DeleteByIds(Resource):
-    @api.doc(
-        description="Deletes documents from the vector store by IDs",
-        params={"path": "Comma-separated list of IDs"},
-    )
-    def get(self):
-        ids = request.args.get("path")
-        if not ids:
-            return make_response(
-                jsonify({"success": False, "message": "Missing required fields"}), 400
-            )
-        try:
-            result = sources_collection.delete_index(ids=ids)
-            if result:
-                return make_response(jsonify({"success": True}), 200)
-        except Exception as err:
-            current_app.logger.error(f"Error deleting indexes: {err}", exc_info=True)
-            return make_response(jsonify({"success": False}), 400)
-        return make_response(jsonify({"success": False}), 400)
-
-
-@user_ns.route("/api/delete_old")
-class DeleteOldIndexes(Resource):
-    @api.doc(
-        description="Deletes old indexes and associated files",
-        params={"source_id": "The source ID to delete"},
-    )
-    def get(self):
-        decoded_token = request.decoded_token
-        if not decoded_token:
-            return make_response(jsonify({"success": False}), 401)
-        source_id = request.args.get("source_id")
-        if not source_id:
-            return make_response(
-                jsonify({"success": False, "message": "Missing required fields"}), 400
-            )
-        doc = sources_collection.find_one(
-            {"_id": ObjectId(source_id), "user": decoded_token.get("sub")}
-        )
-        if not doc:
-            return make_response(jsonify({"status": "not found"}), 404)
-        storage = StorageCreator.get_storage()
-
-        try:
-            # Delete vector index
-
-            if settings.VECTOR_STORE == "faiss":
-                index_path = f"indexes/{str(doc['_id'])}"
-                if storage.file_exists(f"{index_path}/index.faiss"):
-                    storage.delete_file(f"{index_path}/index.faiss")
-                if storage.file_exists(f"{index_path}/index.pkl"):
-                    storage.delete_file(f"{index_path}/index.pkl")
-            else:
-                vectorstore = VectorCreator.create_vectorstore(
-                    settings.VECTOR_STORE, source_id=str(doc["_id"])
-                )
-                vectorstore.delete_index()
-            if "file_path" in doc and doc["file_path"]:
-                file_path = doc["file_path"]
-                if storage.is_directory(file_path):
-                    files = storage.list_files(file_path)
-                    for f in files:
-                        storage.delete_file(f)
-                else:
-                    storage.delete_file(file_path)
-        except FileNotFoundError:
-            pass
-        except Exception as err:
-            current_app.logger.error(
-                f"Error deleting files and indexes: {err}", exc_info=True
-            )
-            return make_response(jsonify({"success": False}), 400)
-        sources_collection.delete_one({"_id": ObjectId(source_id)})
-        return make_response(jsonify({"success": True}), 200)
-
-
-@user_ns.route("/api/upload")
-class UploadFile(Resource):
-    @api.expect(
-        api.model(
-            "UploadModel",
-            {
-                "user": fields.String(required=True, description="User ID"),
-                "name": fields.String(required=True, description="Job name"),
-                "file": fields.Raw(required=True, description="File(s) to upload"),
-            },
-        )
-    )
-    @api.doc(
-        description="Uploads a file to be vectorized and indexed",
-    )
-    def post(self):
-        decoded_token = request.decoded_token
-        if not decoded_token:
-            return make_response(jsonify({"success": False}), 401)
-        data = request.form
-        files = request.files.getlist("file")
-        required_fields = ["user", "name"]
-        missing_fields = check_required_fields(data, required_fields)
-        if missing_fields or not files or all(file.filename == "" for file in files):
-            return make_response(
-                jsonify(
-                    {
-                        "status": "error",
-                        "message": "Missing required fields or files",
-                    }
-                ),
-                400,
-            )
-        user = decoded_token.get("sub")
-        job_name = request.form["name"]
-
-        # Create safe versions for filesystem operations
-
-        safe_user = safe_filename(user)
-        dir_name = safe_filename(job_name)
-        base_path = f"{settings.UPLOAD_FOLDER}/{safe_user}/{dir_name}"
-
-        try:
-            storage = StorageCreator.get_storage()
-
-            for file in files:
-                original_filename = file.filename
-                safe_file = safe_filename(original_filename)
-
-                with tempfile.TemporaryDirectory() as temp_dir:
-                    temp_file_path = os.path.join(temp_dir, safe_file)
-                    file.save(temp_file_path)
-
-                    if zipfile.is_zipfile(temp_file_path):
-                        try:
-                            with zipfile.ZipFile(temp_file_path, "r") as zip_ref:
-                                zip_ref.extractall(path=temp_dir)
-
-                                # Walk through extracted files and upload them
-
-                                for root, _, files in os.walk(temp_dir):
-                                    for extracted_file in files:
-                                        if (
-                                            os.path.join(root, extracted_file)
-                                            == temp_file_path
-                                        ):
-                                            continue
-                                        rel_path = os.path.relpath(
-                                            os.path.join(root, extracted_file), temp_dir
-                                        )
-                                        storage_path = f"{base_path}/{rel_path}"
-
-                                        with open(
-                                            os.path.join(root, extracted_file), "rb"
-                                        ) as f:
-                                            storage.save_file(f, storage_path)
-                        except Exception as e:
-                            current_app.logger.error(
-                                f"Error extracting zip: {e}", exc_info=True
-                            )
-                            # If zip extraction fails, save the original zip file
-
-                            file_path = f"{base_path}/{safe_file}"
-                            with open(temp_file_path, "rb") as f:
-                                storage.save_file(f, file_path)
-                    else:
-                        # For non-zip files, save directly
-
-                        file_path = f"{base_path}/{safe_file}"
-                        with open(temp_file_path, "rb") as f:
-                            storage.save_file(f, file_path)
-            task = ingest.delay(
-                settings.UPLOAD_FOLDER,
-                [
-                    ".rst",
-                    ".md",
-                    ".pdf",
-                    ".txt",
-                    ".docx",
-                    ".csv",
-                    ".epub",
-                    ".html",
-                    ".mdx",
-                    ".json",
-                    ".xlsx",
-                    ".pptx",
-                    ".png",
-                    ".jpg",
-                    ".jpeg",
-                ],
-                job_name,
-                user,
-                file_path=base_path,
-                filename=dir_name,
-            )
-        except Exception as err:
-            current_app.logger.error(f"Error uploading file: {err}", exc_info=True)
-            return make_response(jsonify({"success": False}), 400)
-        return make_response(jsonify({"success": True, "task_id": task.id}), 200)
-
-
-@user_ns.route("/api/manage_source_files")
-class ManageSourceFiles(Resource):
-    @api.expect(
-        api.model(
-            "ManageSourceFilesModel",
-            {
-                "source_id": fields.String(
-                    required=True, description="Source ID to modify"
-                ),
-                "operation": fields.String(
-                    required=True,
-                    description="Operation: 'add', 'remove', or 'remove_directory'",
-                ),
-                "file_paths": fields.List(
-                    fields.String,
-                    required=False,
-                    description="File paths to remove (for remove operation)",
-                ),
-                "directory_path": fields.String(
-                    required=False,
-                    description="Directory path to remove (for remove_directory operation)",
-                ),
-                "file": fields.Raw(
-                    required=False, description="Files to add (for add operation)"
-                ),
-                "parent_dir": fields.String(
-                    required=False,
-                    description="Parent directory path relative to source root",
-                ),
-            },
-        )
-    )
-    @api.doc(
-        description="Add files, remove files, or remove directories from an existing source",
-    )
-    def post(self):
-        decoded_token = request.decoded_token
-        if not decoded_token:
-            return make_response(
-                jsonify({"success": False, "message": "Unauthorized"}), 401
-            )
-        user = decoded_token.get("sub")
-        source_id = request.form.get("source_id")
-        operation = request.form.get("operation")
-
-        if not source_id or not operation:
-            return make_response(
-                jsonify(
-                    {
-                        "success": False,
-                        "message": "source_id and operation are required",
-                    }
-                ),
-                400,
-            )
-        if operation not in ["add", "remove", "remove_directory"]:
-            return make_response(
-                jsonify(
-                    {
-                        "success": False,
-                        "message": "operation must be 'add', 'remove', or 'remove_directory'",
-                    }
-                ),
-                400,
-            )
-        try:
-            ObjectId(source_id)
-        except Exception:
-            return make_response(
-                jsonify({"success": False, "message": "Invalid source ID format"}), 400
-            )
-        try:
-            source = sources_collection.find_one(
-                {"_id": ObjectId(source_id), "user": user}
-            )
-            if not source:
-                return make_response(
-                    jsonify(
-                        {
-                            "success": False,
-                            "message": "Source not found or access denied",
-                        }
-                    ),
-                    404,
-                )
-        except Exception as err:
-            current_app.logger.error(f"Error finding source: {err}", exc_info=True)
-            return make_response(
-                jsonify({"success": False, "message": "Database error"}), 500
-            )
-        try:
-            storage = StorageCreator.get_storage()
-            source_file_path = source.get("file_path", "")
-            parent_dir = request.form.get("parent_dir", "")
-
-            if parent_dir and (parent_dir.startswith("/") or ".." in parent_dir):
-                return make_response(
-                    jsonify(
-                        {"success": False, "message": "Invalid parent directory path"}
-                    ),
-                    400,
-                )
-            if operation == "add":
-                files = request.files.getlist("file")
-                if not files or all(file.filename == "" for file in files):
-                    return make_response(
-                        jsonify(
-                            {
-                                "success": False,
-                                "message": "No files provided for add operation",
-                            }
-                        ),
-                        400,
-                    )
-                added_files = []
-
-                target_dir = source_file_path
-                if parent_dir:
-                    target_dir = f"{source_file_path}/{parent_dir}"
-                for file in files:
-                    if file.filename:
-                        safe_filename_str = safe_filename(file.filename)
-                        file_path = f"{target_dir}/{safe_filename_str}"
-
-                        # Save file to storage
-
-                        storage.save_file(file, file_path)
-                        added_files.append(safe_filename_str)
-                # Trigger re-ingestion pipeline
-
-                from application.api.user.tasks import reingest_source_task
-
-                task = reingest_source_task.delay(source_id=source_id, user=user)
-
-                return make_response(
-                    jsonify(
-                        {
-                            "success": True,
-                            "message": f"Added {len(added_files)} files",
-                            "added_files": added_files,
-                            "parent_dir": parent_dir,
-                            "reingest_task_id": task.id,
-                        }
-                    ),
-                    200,
-                )
-            elif operation == "remove":
-                file_paths_str = request.form.get("file_paths")
-                if not file_paths_str:
-                    return make_response(
-                        jsonify(
-                            {
-                                "success": False,
-                                "message": "file_paths required for remove operation",
-                            }
-                        ),
-                        400,
-                    )
-                try:
-                    file_paths = (
-                        json.loads(file_paths_str)
-                        if isinstance(file_paths_str, str)
-                        else file_paths_str
-                    )
-                except Exception:
-                    return make_response(
-                        jsonify(
-                            {"success": False, "message": "Invalid file_paths format"}
-                        ),
-                        400,
-                    )
-                # Remove files from storage and directory structure
-
-                removed_files = []
-                for file_path in file_paths:
-                    full_path = f"{source_file_path}/{file_path}"
-
-                    # Remove from storage
-
-                    if storage.file_exists(full_path):
-                        storage.delete_file(full_path)
-                        removed_files.append(file_path)
-                # Trigger re-ingestion pipeline
-
-                from application.api.user.tasks import reingest_source_task
-
-                task = reingest_source_task.delay(source_id=source_id, user=user)
-
-                return make_response(
-                    jsonify(
-                        {
-                            "success": True,
-                            "message": f"Removed {len(removed_files)} files",
-                            "removed_files": removed_files,
-                            "reingest_task_id": task.id,
-                        }
-                    ),
-                    200,
-                )
-            elif operation == "remove_directory":
-                directory_path = request.form.get("directory_path")
-                if not directory_path:
-                    return make_response(
-                        jsonify(
-                            {
-                                "success": False,
-                                "message": "directory_path required for remove_directory operation",
-                            }
-                        ),
-                        400,
-                    )
-                # Validate directory path (prevent path traversal)
-
-                if directory_path.startswith("/") or ".." in directory_path:
-                    current_app.logger.warning(
-                        f"Invalid directory path attempted for removal. "
-                        f"User: {user}, Source ID: {source_id}, Directory path: {directory_path}"
-                    )
-                    return make_response(
-                        jsonify(
-                            {"success": False, "message": "Invalid directory path"}
-                        ),
-                        400,
-                    )
-                full_directory_path = (
-                    f"{source_file_path}/{directory_path}"
-                    if directory_path
-                    else source_file_path
-                )
-
-                if not storage.is_directory(full_directory_path):
-                    current_app.logger.warning(
-                        f"Directory not found or is not a directory for removal. "
-                        f"User: {user}, Source ID: {source_id}, Directory path: {directory_path}, "
-                        f"Full path: {full_directory_path}"
-                    )
-                    return make_response(
-                        jsonify(
-                            {
-                                "success": False,
-                                "message": "Directory not found or is not a directory",
-                            }
-                        ),
-                        404,
-                    )
-                success = storage.remove_directory(full_directory_path)
-
-                if not success:
-                    current_app.logger.error(
-                        f"Failed to remove directory from storage. "
-                        f"User: {user}, Source ID: {source_id}, Directory path: {directory_path}, "
-                        f"Full path: {full_directory_path}"
-                    )
-                    return make_response(
-                        jsonify(
-                            {"success": False, "message": "Failed to remove directory"}
-                        ),
-                        500,
-                    )
-                current_app.logger.info(
-                    f"Successfully removed directory. "
-                    f"User: {user}, Source ID: {source_id}, Directory path: {directory_path}, "
-                    f"Full path: {full_directory_path}"
-                )
-
-                # Trigger re-ingestion pipeline
-
-                from application.api.user.tasks import reingest_source_task
-
-                task = reingest_source_task.delay(source_id=source_id, user=user)
-
-                return make_response(
-                    jsonify(
-                        {
-                            "success": True,
-                            "message": f"Successfully removed directory: {directory_path}",
-                            "removed_directory": directory_path,
-                            "reingest_task_id": task.id,
-                        }
-                    ),
-                    200,
-                )
-        except Exception as err:
-            error_context = f"operation={operation}, user={user}, source_id={source_id}"
-            if operation == "remove_directory":
-                directory_path = request.form.get("directory_path", "")
-                error_context += f", directory_path={directory_path}"
-            elif operation == "remove":
-                file_paths_str = request.form.get("file_paths", "")
-                error_context += f", file_paths={file_paths_str}"
-            elif operation == "add":
-                parent_dir = request.form.get("parent_dir", "")
-                error_context += f", parent_dir={parent_dir}"
-            current_app.logger.error(
-                f"Error managing source files: {err} ({error_context})", exc_info=True
-            )
-            return make_response(
-                jsonify({"success": False, "message": "Operation failed"}), 500
-            )
-
-
-@user_ns.route("/api/remote")
-class UploadRemote(Resource):
-    @api.expect(
-        api.model(
-            "RemoteUploadModel",
-            {
-                "user": fields.String(required=True, description="User ID"),
-                "source": fields.String(
-                    required=True, description="Source of the data"
-                ),
-                "name": fields.String(required=True, description="Job name"),
-                "data": fields.String(required=True, description="Data to process"),
-                "repo_url": fields.String(description="GitHub repository URL"),
-            },
-        )
-    )
-    @api.doc(
-        description="Uploads remote source for vectorization",
-    )
-    def post(self):
-        decoded_token = request.decoded_token
-        if not decoded_token:
-            return make_response(jsonify({"success": False}), 401)
-        data = request.form
-        required_fields = ["user", "source", "name", "data"]
-        missing_fields = check_required_fields(data, required_fields)
-        if missing_fields:
-            return missing_fields
-        try:
-            config = json.loads(data["data"])
-            source_data = None
-
-            if data["source"] == "github":
-                source_data = config.get("repo_url")
-            elif data["source"] in ["crawler", "url"]:
-                source_data = config.get("url")
-            elif data["source"] == "reddit":
-                source_data = config
-            elif data["source"] in ConnectorCreator.get_supported_connectors():
-                session_token = config.get("session_token")
-                if not session_token:
-                    return make_response(
-                        jsonify(
-                            {
-                                "success": False,
-                                "error": f"Missing session_token in {data['source']} configuration",
-                            }
-                        ),
-                        400,
-                    )
-                # Process file_ids
-
-                file_ids = config.get("file_ids", [])
-                if isinstance(file_ids, str):
-                    file_ids = [id.strip() for id in file_ids.split(",") if id.strip()]
-                elif not isinstance(file_ids, list):
-                    file_ids = []
-                # Process folder_ids
-
-                folder_ids = config.get("folder_ids", [])
-                if isinstance(folder_ids, str):
-                    folder_ids = [
-                        id.strip() for id in folder_ids.split(",") if id.strip()
-                    ]
-                elif not isinstance(folder_ids, list):
-                    folder_ids = []
-                config["file_ids"] = file_ids
-                config["folder_ids"] = folder_ids
-
-                task = ingest_connector_task.delay(
-                    job_name=data["name"],
-                    user=decoded_token.get("sub"),
-                    source_type=data["source"],
-                    session_token=session_token,
-                    file_ids=file_ids,
-                    folder_ids=folder_ids,
-                    recursive=config.get("recursive", False),
-                    retriever=config.get("retriever", "classic"),
-                )
-                return make_response(
-                    jsonify({"success": True, "task_id": task.id}), 200
-                )
-            task = ingest_remote.delay(
-                source_data=source_data,
-                job_name=data["name"],
-                user=decoded_token.get("sub"),
-                loader=data["source"],
-            )
-        except Exception as err:
-            current_app.logger.error(
-                f"Error uploading remote source: {err}", exc_info=True
-            )
-            return make_response(jsonify({"success": False}), 400)
-        return make_response(jsonify({"success": True, "task_id": task.id}), 200)
-
-
-@user_ns.route("/api/task_status")
-class TaskStatus(Resource):
-    task_status_model = api.model(
-        "TaskStatusModel",
-        {"task_id": fields.String(required=True, description="Task ID")},
-    )
-
-    @api.expect(task_status_model)
-    @api.doc(description="Get celery job status")
-    def get(self):
-        task_id = request.args.get("task_id")
-        if not task_id:
-            return make_response(
-                jsonify({"success": False, "message": "Task ID is required"}), 400
-            )
-        try:
-            from application.celery_init import celery
-
-            task = celery.AsyncResult(task_id)
-            task_meta = task.info
-            print(f"Task status: {task.status}")
-            if not isinstance(
-                task_meta, (dict, list, str, int, float, bool, type(None))
-            ):
-                task_meta = str(task_meta)  # Convert to a string representation
-        except Exception as err:
-            current_app.logger.error(f"Error getting task status: {err}", exc_info=True)
-            return make_response(jsonify({"success": False}), 400)
-        return make_response(jsonify({"status": task.status, "result": task_meta}), 200)
-
-
-@user_ns.route("/api/combine")
-class RedirectToSources(Resource):
-    @api.doc(
-        description="Redirects /api/combine to /api/sources for backward compatibility"
-    )
-    def get(self):
-        return redirect("/api/sources", code=301)
-
-
-@user_ns.route("/api/sources/paginated")
-class PaginatedSources(Resource):
-    @api.doc(description="Get document with pagination, sorting and filtering")
-    def get(self):
-        decoded_token = request.decoded_token
-        if not decoded_token:
-            return make_response(jsonify({"success": False}), 401)
-        user = decoded_token.get("sub")
-        sort_field = request.args.get("sort", "date")  # Default to 'date'
-        sort_order = request.args.get("order", "desc")  # Default to 'desc'
-        page = int(request.args.get("page", 1))  # Default to 1
-        rows_per_page = int(request.args.get("rows", 10))  # Default to 10
-        # add .strip() to remove leading and trailing whitespaces
-
-        search_term = request.args.get(
-            "search", ""
-        ).strip()  # add search for filter documents
-
-        # Prepare query for filtering
-
-        query = {"user": user}
-        if search_term:
-            query["name"] = {
-                "$regex": search_term,
-                "$options": "i",  # using case-insensitive search
-            }
-        total_documents = sources_collection.count_documents(query)
-        total_pages = max(1, math.ceil(total_documents / rows_per_page))
-        page = min(
-            max(1, page), total_pages
-        )  # add this to make sure page inbound is within the range
-        sort_order = 1 if sort_order == "asc" else -1
-        skip = (page - 1) * rows_per_page
-
-        try:
-            documents = (
-                sources_collection.find(query)
-                .sort(sort_field, sort_order)
-                .skip(skip)
-                .limit(rows_per_page)
-            )
-
-            paginated_docs = []
-            for doc in documents:
-                doc_data = {
-                    "id": str(doc["_id"]),
-                    "name": doc.get("name", ""),
-                    "date": doc.get("date", ""),
-                    "model": settings.EMBEDDINGS_NAME,
-                    "location": "local",
-                    "tokens": doc.get("tokens", ""),
-                    "retriever": doc.get("retriever", "classic"),
-                    "syncFrequency": doc.get("sync_frequency", ""),
-                    "isNested": bool(doc.get("directory_structure")),
-                    "type": doc.get("type", "file"),
-                }
-                paginated_docs.append(doc_data)
-            response = {
-                "total": total_documents,
-                "totalPages": total_pages,
-                "currentPage": page,
-                "paginated": paginated_docs,
-            }
-            return make_response(jsonify(response), 200)
-        except Exception as err:
-            current_app.logger.error(
-                f"Error retrieving paginated sources: {err}", exc_info=True
-            )
-            return make_response(jsonify({"success": False}), 400)
-
-
-@user_ns.route("/api/sources")
-class CombinedJson(Resource):
-    @api.doc(description="Provide JSON file with combined available indexes")
-    def get(self):
-        decoded_token = request.decoded_token
-        if not decoded_token:
-            return make_response(jsonify({"success": False}), 401)
-        user = decoded_token.get("sub")
-        data = [
-            {
-                "name": "Default",
-                "date": "default",
-                "model": settings.EMBEDDINGS_NAME,
-                "location": "remote",
-                "tokens": "",
-                "retriever": "classic",
-            }
-        ]
-
-        try:
-            for index in sources_collection.find({"user": user}).sort("date", -1):
-                data.append(
-                    {
-                        "id": str(index["_id"]),
-                        "name": index.get("name"),
-                        "date": index.get("date"),
-                        "model": settings.EMBEDDINGS_NAME,
-                        "location": "local",
-                        "tokens": index.get("tokens", ""),
-                        "retriever": index.get("retriever", "classic"),
-                        "syncFrequency": index.get("sync_frequency", ""),
-                        "is_nested": bool(index.get("directory_structure")),
-                        "type": index.get(
-                            "type", "file"
-                        ),  # Add type field with default "file"
-                    }
-                )
-        except Exception as err:
-            current_app.logger.error(f"Error retrieving sources: {err}", exc_info=True)
-            return make_response(jsonify({"success": False}), 400)
-        return make_response(jsonify(data), 200)
-
-
-@user_ns.route("/api/docs_check")
-class CheckDocs(Resource):
-    check_docs_model = api.model(
-        "CheckDocsModel",
-        {"docs": fields.String(required=True, description="Document name")},
-    )
-
-    @api.expect(check_docs_model)
-    @api.doc(description="Check if document exists")
-    def post(self):
-        data = request.get_json()
-        required_fields = ["docs"]
-        missing_fields = check_required_fields(data, required_fields)
-        if missing_fields:
-            return missing_fields
-        try:
-            vectorstore = "vectors/" + secure_filename(data["docs"])
-            if os.path.exists(vectorstore) or data["docs"] == "default":
-                return {"status": "exists"}, 200
-        except Exception as err:
-            current_app.logger.error(f"Error checking document: {err}", exc_info=True)
-            return make_response(jsonify({"success": False}), 400)
-        return make_response(jsonify({"status": "not found"}), 404)
-
-
-@user_ns.route("/api/create_prompt")
-class CreatePrompt(Resource):
-    create_prompt_model = api.model(
-        "CreatePromptModel",
-        {
-            "content": fields.String(
-                required=True, description="Content of the prompt"
-            ),
-            "name": fields.String(required=True, description="Name of the prompt"),
-        },
-    )
-
-    @api.expect(create_prompt_model)
-    @api.doc(description="Create a new prompt")
-    def post(self):
-        decoded_token = request.decoded_token
-        if not decoded_token:
-            return make_response(jsonify({"success": False}), 401)
-        data = request.get_json()
-        required_fields = ["content", "name"]
-        missing_fields = check_required_fields(data, required_fields)
-        if missing_fields:
-            return missing_fields
-        user = decoded_token.get("sub")
-        try:
-
-            resp = prompts_collection.insert_one(
-                {
-                    "name": data["name"],
-                    "content": data["content"],
-                    "user": user,
-                }
-            )
-            new_id = str(resp.inserted_id)
-        except Exception as err:
-            current_app.logger.error(f"Error creating prompt: {err}", exc_info=True)
-            return make_response(jsonify({"success": False}), 400)
-        return make_response(jsonify({"id": new_id}), 200)
-
-
-@user_ns.route("/api/get_prompts")
-class GetPrompts(Resource):
-    @api.doc(description="Get all prompts for the user")
-    def get(self):
-        decoded_token = request.decoded_token
-        if not decoded_token:
-            return make_response(jsonify({"success": False}), 401)
-        user = decoded_token.get("sub")
-        try:
-            prompts = prompts_collection.find({"user": user})
-            list_prompts = [
-                {"id": "default", "name": "default", "type": "public"},
-                {"id": "creative", "name": "creative", "type": "public"},
-                {"id": "strict", "name": "strict", "type": "public"},
-            ]
-
-            for prompt in prompts:
-                list_prompts.append(
-                    {
-                        "id": str(prompt["_id"]),
-                        "name": prompt["name"],
-                        "type": "private",
-                    }
-                )
-        except Exception as err:
-            current_app.logger.error(f"Error retrieving prompts: {err}", exc_info=True)
-            return make_response(jsonify({"success": False}), 400)
-        return make_response(jsonify(list_prompts), 200)
-
-
-@user_ns.route("/api/get_single_prompt")
-class GetSinglePrompt(Resource):
-    @api.doc(params={"id": "ID of the prompt"}, description="Get a single prompt by ID")
-    def get(self):
-        decoded_token = request.decoded_token
-        if not decoded_token:
-            return make_response(jsonify({"success": False}), 401)
-        user = decoded_token.get("sub")
-        prompt_id = request.args.get("id")
-        if not prompt_id:
-            return make_response(
-                jsonify({"success": False, "message": "ID is required"}), 400
-            )
-        try:
-            if prompt_id == "default":
-                with open(
-                    os.path.join(current_dir, "prompts", "chat_combine_default.txt"),
-                    "r",
-                ) as f:
-                    chat_combine_template = f.read()
-                return make_response(jsonify({"content": chat_combine_template}), 200)
-            elif prompt_id == "creative":
-                with open(
-                    os.path.join(current_dir, "prompts", "chat_combine_creative.txt"),
-                    "r",
-                ) as f:
-                    chat_reduce_creative = f.read()
-                return make_response(jsonify({"content": chat_reduce_creative}), 200)
-            elif prompt_id == "strict":
-                with open(
-                    os.path.join(current_dir, "prompts", "chat_combine_strict.txt"), "r"
-                ) as f:
-                    chat_reduce_strict = f.read()
-                return make_response(jsonify({"content": chat_reduce_strict}), 200)
-            prompt = prompts_collection.find_one(
-                {"_id": ObjectId(prompt_id), "user": user}
-            )
-        except Exception as err:
-            current_app.logger.error(f"Error retrieving prompt: {err}", exc_info=True)
-            return make_response(jsonify({"success": False}), 400)
-        return make_response(jsonify({"content": prompt["content"]}), 200)
-
-
-@user_ns.route("/api/delete_prompt")
-class DeletePrompt(Resource):
-    delete_prompt_model = api.model(
-        "DeletePromptModel",
-        {"id": fields.String(required=True, description="Prompt ID to delete")},
-    )
-
-    @api.expect(delete_prompt_model)
-    @api.doc(description="Delete a prompt by ID")
-    def post(self):
-        decoded_token = request.decoded_token
-        if not decoded_token:
-            return make_response(jsonify({"success": False}), 401)
-        user = decoded_token.get("sub")
-        data = request.get_json()
-        required_fields = ["id"]
-        missing_fields = check_required_fields(data, required_fields)
-        if missing_fields:
-            return missing_fields
-        try:
-            prompts_collection.delete_one({"_id": ObjectId(data["id"]), "user": user})
-        except Exception as err:
-            current_app.logger.error(f"Error deleting prompt: {err}", exc_info=True)
-            return make_response(jsonify({"success": False}), 400)
-        return make_response(jsonify({"success": True}), 200)
-
-
-@user_ns.route("/api/update_prompt")
-class UpdatePrompt(Resource):
-    update_prompt_model = api.model(
-        "UpdatePromptModel",
-        {
-            "id": fields.String(required=True, description="Prompt ID to update"),
-            "name": fields.String(required=True, description="New name of the prompt"),
-            "content": fields.String(
-                required=True, description="New content of the prompt"
-            ),
-        },
-    )
-
-    @api.expect(update_prompt_model)
-    @api.doc(description="Update an existing prompt")
-    def post(self):
-        decoded_token = request.decoded_token
-        if not decoded_token:
-            return make_response(jsonify({"success": False}), 401)
-        user = decoded_token.get("sub")
-        data = request.get_json()
-        required_fields = ["id", "name", "content"]
-        missing_fields = check_required_fields(data, required_fields)
-        if missing_fields:
-            return missing_fields
-        try:
-            prompts_collection.update_one(
-                {"_id": ObjectId(data["id"]), "user": user},
-                {"$set": {"name": data["name"], "content": data["content"]}},
-            )
-        except Exception as err:
-            current_app.logger.error(f"Error updating prompt: {err}", exc_info=True)
-            return make_response(jsonify({"success": False}), 400)
-        return make_response(jsonify({"success": True}), 200)
-
-
-@user_ns.route("/api/get_agent")
-class GetAgent(Resource):
-    @api.doc(params={"id": "Agent ID"}, description="Get agent by ID")
-    def get(self):
-        if not (decoded_token := request.decoded_token):
-            return {"success": False}, 401
-        if not (agent_id := request.args.get("id")):
-            return {"success": False, "message": "ID required"}, 400
-        try:
-            agent = agents_collection.find_one(
-                {"_id": ObjectId(agent_id), "user": decoded_token["sub"]}
-            )
-            if not agent:
-                return {"status": "Not found"}, 404
-            data = {
-                "id": str(agent["_id"]),
-                "name": agent["name"],
-                "description": agent.get("description", ""),
-                "image": (
-                    generate_image_url(agent["image"]) if agent.get("image") else ""
-                ),
-                "source": (
-                    str(source_doc["_id"])
-                    if isinstance(agent.get("source"), DBRef)
-                    and (source_doc := db.dereference(agent.get("source")))
-                    else ""
-                ),
-                "sources": [
-                    (
-                        str(db.dereference(source_ref)["_id"])
-                        if isinstance(source_ref, DBRef) and db.dereference(source_ref)
-                        else source_ref
-                    )
-                    for source_ref in agent.get("sources", [])
-                    if (isinstance(source_ref, DBRef) and db.dereference(source_ref))
-                    or source_ref == "default"
-                ],
-                "chunks": agent["chunks"],
-                "retriever": agent.get("retriever", ""),
-                "prompt_id": agent.get("prompt_id", ""),
-                "tools": agent.get("tools", []),
-                "tool_details": resolve_tool_details(agent.get("tools", [])),
-                "agent_type": agent.get("agent_type", ""),
-                "status": agent.get("status", ""),
-                "json_schema": agent.get("json_schema"),
-                "limited_token_mode": agent.get("limited_token_mode", False),
-                "token_limit": agent.get("token_limit", settings.DEFAULT_AGENT_LIMITS["token_limit"]),
-                "limited_request_mode": agent.get("limited_request_mode", False),
-                "request_limit": agent.get("request_limit", settings.DEFAULT_AGENT_LIMITS["request_limit"]),
-                "created_at": agent.get("createdAt", ""),
-                "updated_at": agent.get("updatedAt", ""),
-                "last_used_at": agent.get("lastUsedAt", ""),
-                "key": (
-                    f"{agent['key'][:4]}...{agent['key'][-4:]}"
-                    if "key" in agent
-                    else ""
-                ),
-                "pinned": agent.get("pinned", False),
-                "shared": agent.get("shared_publicly", False),
-                "shared_metadata": agent.get("shared_metadata", {}),
-                "shared_token": agent.get("shared_token", ""),
-            }
-            return make_response(jsonify(data), 200)
-        except Exception as e:
-            current_app.logger.error(f"Agent fetch error: {e}", exc_info=True)
-            return {"success": False}, 400
-
-
-@user_ns.route("/api/get_agents")
-class GetAgents(Resource):
-    @api.doc(description="Retrieve agents for the user")
-    def get(self):
-        if not (decoded_token := request.decoded_token):
-            return {"success": False}, 401
-        user = decoded_token.get("sub")
-        try:
-            user_doc = ensure_user_doc(user)
-            pinned_ids = set(user_doc.get("agent_preferences", {}).get("pinned", []))
-
-            agents = agents_collection.find({"user": user})
-            list_agents = [
-                {
-                    "id": str(agent["_id"]),
-                    "name": agent["name"],
-                    "description": agent.get("description", ""),
-                    "image": (
-                        generate_image_url(agent["image"]) if agent.get("image") else ""
-                    ),
-                    "source": (
-                        str(source_doc["_id"])
-                        if isinstance(agent.get("source"), DBRef)
-                        and (source_doc := db.dereference(agent.get("source")))
-                        else (
-                            agent.get("source", "")
-                            if agent.get("source") == "default"
-                            else ""
-                        )
-                    ),
-                    "sources": [
-                        (
-                            source_ref
-                            if source_ref == "default"
-                            else str(db.dereference(source_ref)["_id"])
-                        )
-                        for source_ref in agent.get("sources", [])
-                        if source_ref == "default"
-                        or (
-                            isinstance(source_ref, DBRef) and db.dereference(source_ref)
-                        )
-                    ],
-                    "chunks": agent["chunks"],
-                    "retriever": agent.get("retriever", ""),
-                    "prompt_id": agent.get("prompt_id", ""),
-                    "tools": agent.get("tools", []),
-                    "tool_details": resolve_tool_details(agent.get("tools", [])),
-                    "agent_type": agent.get("agent_type", ""),
-                    "status": agent.get("status", ""),
-                    "json_schema": agent.get("json_schema"),
-                    "limited_token_mode": agent.get("limited_token_mode", False),
-                    "token_limit": agent.get("token_limit", settings.DEFAULT_AGENT_LIMITS["token_limit"]),
-                    "limited_request_mode": agent.get("limited_request_mode", False),
-                    "request_limit": agent.get("request_limit", settings.DEFAULT_AGENT_LIMITS["request_limit"]),
-                    "created_at": agent.get("createdAt", ""),
-                    "updated_at": agent.get("updatedAt", ""),
-                    "last_used_at": agent.get("lastUsedAt", ""),
-                    "key": (
-                        f"{agent['key'][:4]}...{agent['key'][-4:]}"
-                        if "key" in agent
-                        else ""
-                    ),
-                    "pinned": str(agent["_id"]) in pinned_ids,
-                    "shared": agent.get("shared_publicly", False),
-                    "shared_metadata": agent.get("shared_metadata", {}),
-                    "shared_token": agent.get("shared_token", ""),
-                }
-                for agent in agents
-                if "source" in agent or "retriever" in agent
-            ]
-        except Exception as err:
-            current_app.logger.error(f"Error retrieving agents: {err}", exc_info=True)
-            return make_response(jsonify({"success": False}), 400)
-        return make_response(jsonify(list_agents), 200)
-
-
-@user_ns.route("/api/create_agent")
-class CreateAgent(Resource):
-    create_agent_model = api.model(
-        "CreateAgentModel",
-        {
-            "name": fields.String(required=True, description="Name of the agent"),
-            "description": fields.String(
-                required=True, description="Description of the agent"
-            ),
-            "image": fields.Raw(
-                required=False, description="Image file upload", type="file"
-            ),
-            "source": fields.String(
-                required=False, description="Source ID (legacy single source)"
-            ),
-            "sources": fields.List(
-                fields.String,
-                required=False,
-                description="List of source identifiers for multiple sources",
-            ),
-            "chunks": fields.Integer(required=True, description="Chunks count"),
-            "retriever": fields.String(required=True, description="Retriever ID"),
-            "prompt_id": fields.String(required=True, description="Prompt ID"),
-            "tools": fields.List(
-                fields.String, required=False, description="List of tool identifiers"
-            ),
-            "agent_type": fields.String(required=True, description="Type of the agent"),
-            "status": fields.String(
-                required=True, description="Status of the agent (draft or published)"
-            ),
-            "json_schema": fields.Raw(
-                required=False,
-                description="JSON schema for enforcing structured output format",
-            ),
-            "limited_token_mode": fields.Boolean(
-                required=False,
-                description="Whether the agent is in limited token mode"
-            ),
-            "token_limit": fields.Integer(
-                required=False,
-                description="Token limit for the agent in limited mode"
-            ),
-            "limited_request_mode": fields.Boolean(
-                require=False,
-                description="Whether the agent is in limited request mode"
-            ),
-            "request_limit": fields.Integer(
-                required=False,
-                description="Request limit for the agent in limited mode"
-            )
-        },
-    )
-
-    @api.expect(create_agent_model)
-    @api.doc(description="Create a new agent")
-    def post(self):
-        if not (decoded_token := request.decoded_token):
-            return {"success": False}, 401
-        user = decoded_token.get("sub")
-        if request.content_type == "application/json":
-            data = request.get_json()
-        else:
-            data = request.form.to_dict()
-            if "tools" in data:
-                try:
-                    data["tools"] = json.loads(data["tools"])
-                except json.JSONDecodeError:
-                    data["tools"] = []
-            if "sources" in data:
-                try:
-                    data["sources"] = json.loads(data["sources"])
-                except json.JSONDecodeError:
-                    data["sources"] = []
-            if "json_schema" in data:
-                try:
-                    data["json_schema"] = json.loads(data["json_schema"])
-                except json.JSONDecodeError:
-                    data["json_schema"] = None
-        print(f"Received data: {data}")
-
-        # Validate JSON schema if provided
-
-        if data.get("json_schema"):
-            try:
-                # Basic validation - ensure it's a valid JSON structure
-
-                json_schema = data.get("json_schema")
-                if not isinstance(json_schema, dict):
-                    return make_response(
-                        jsonify(
-                            {
-                                "success": False,
-                                "message": "JSON schema must be a valid JSON object",
-                            }
-                        ),
-                        400,
-                    )
-                # Validate that it has either a 'schema' property or is itself a schema
-
-                if "schema" not in json_schema and "type" not in json_schema:
-                    return make_response(
-                        jsonify(
-                            {
-                                "success": False,
-                                "message": "JSON schema must contain either a 'schema' property or be a valid JSON schema with 'type' property",
-                            }
-                        ),
-                        400,
-                    )
-            except Exception as e:
-                return make_response(
-                    jsonify(
-                        {"success": False, "message": f"Invalid JSON schema: {str(e)}"}
-                    ),
-                    400,
-                )
-        if data.get("status") not in ["draft", "published"]:
-            return make_response(
-                jsonify(
-                    {
-                        "success": False,
-                        "message": "Status must be either 'draft' or 'published'",
-                    }
-                ),
-                400,
-            )
-        if data.get("status") == "published":
-            required_fields = [
-                "name",
-                "description",
-                "chunks",
-                "retriever",
-                "prompt_id",
-                "agent_type",
-            ]
-            # Require either source or sources (but not both)
-
-            if not data.get("source") and not data.get("sources"):
-                return make_response(
-                    jsonify(
-                        {
-                            "success": False,
-                            "message": "Either 'source' or 'sources' field is required for published agents",
-                        }
-                    ),
-                    400,
-                )
-            validate_fields = ["name", "description", "prompt_id", "agent_type"]
-        else:
-            required_fields = ["name"]
-            validate_fields = []
-        missing_fields = check_required_fields(data, required_fields)
-        invalid_fields = validate_required_fields(data, validate_fields)
-        if missing_fields:
-            return missing_fields
-        if invalid_fields:
-            return invalid_fields
-        image_url, error = handle_image_upload(request, "", user, storage)
-        if error:
-            return make_response(
-                jsonify({"success": False, "message": "Image upload failed"}), 400
-            )
-        try:
-            key = str(uuid.uuid4()) if data.get("status") == "published" else ""
-
-            sources_list = []
-            if data.get("sources") and len(data.get("sources", [])) > 0:
-                for source_id in data.get("sources", []):
-                    if source_id == "default":
-                        sources_list.append("default")
-                    elif ObjectId.is_valid(source_id):
-                        sources_list.append(DBRef("sources", ObjectId(source_id)))
-                source_field = ""
-            else:
-                source_value = data.get("source", "")
-                if source_value == "default":
-                    source_field = "default"
-                elif ObjectId.is_valid(source_value):
-                    source_field = DBRef("sources", ObjectId(source_value))
-                else:
-                    source_field = ""
-            new_agent = {
-                "user": user,
-                "name": data.get("name"),
-                "description": data.get("description", ""),
-                "image": image_url,
-                "source": source_field,
-                "sources": sources_list,
-                "chunks": data.get("chunks", ""),
-                "retriever": data.get("retriever", ""),
-                "prompt_id": data.get("prompt_id", ""),
-                "tools": data.get("tools", []),
-                "agent_type": data.get("agent_type", ""),
-                "status": data.get("status"),
-                "json_schema": data.get("json_schema"),
-                "limited_token_mode": data.get("limited_token_mode", False),
-                "token_limit": data.get("token_limit", settings.DEFAULT_AGENT_LIMITS["token_limit"]),
-                "limited_request_mode": data.get("limited_request_mode", False),
-                "request_limit": data.get("request_limit", settings.DEFAULT_AGENT_LIMITS["request_limit"]),
-                "createdAt": datetime.datetime.now(datetime.timezone.utc),
-                "updatedAt": datetime.datetime.now(datetime.timezone.utc),
-                "lastUsedAt": None,
-                "key": key,
-            }
-            if new_agent["chunks"] == "":
-                new_agent["chunks"] = "0"
-            if (
-                new_agent["source"] == ""
-                and new_agent["retriever"] == ""
-                and not new_agent["sources"]
-            ):
-                new_agent["retriever"] = "classic"
-            resp = agents_collection.insert_one(new_agent)
-            new_id = str(resp.inserted_id)
-        except Exception as err:
-            current_app.logger.error(f"Error creating agent: {err}", exc_info=True)
-            return make_response(jsonify({"success": False}), 400)
-        return make_response(jsonify({"id": new_id, "key": key}), 201)
-
-
-@user_ns.route("/api/update_agent/<string:agent_id>")
-class UpdateAgent(Resource):
-    update_agent_model = api.model(
-        "UpdateAgentModel",
-        {
-            "name": fields.String(required=True, description="New name of the agent"),
-            "description": fields.String(
-                required=True, description="New description of the agent"
-            ),
-            "image": fields.String(
-                required=False, description="New image URL or identifier"
-            ),
-            "source": fields.String(
-                required=False, description="Source ID (legacy single source)"
-            ),
-            "sources": fields.List(
-                fields.String,
-                required=False,
-                description="List of source identifiers for multiple sources",
-            ),
-            "chunks": fields.Integer(required=True, description="Chunks count"),
-            "retriever": fields.String(required=True, description="Retriever ID"),
-            "prompt_id": fields.String(required=True, description="Prompt ID"),
-            "tools": fields.List(
-                fields.String, required=False, description="List of tool identifiers"
-            ),
-            "agent_type": fields.String(required=True, description="Type of the agent"),
-            "status": fields.String(
-                required=True, description="Status of the agent (draft or published)"
-            ),
-            "json_schema": fields.Raw(
-                required=False,
-                description="JSON schema for enforcing structured output format",
-            ),
-                        "limited_token_mode": fields.Boolean(
-                required=False,
-                description="Whether the agent is in limited token mode"
-            ),
-            "token_limit": fields.Integer(
-                required=False,
-                description="Token limit for the agent in limited mode"
-            ),
-            "limited_request_mode": fields.Boolean(
-                require=False,
-                description="Whether the agent is in limited request mode"
-            ),
-            "request_limit": fields.Integer(
-                required=False,
-                description="Request limit for the agent in limited mode"
-            )
-        },
-    )
-
-    @api.expect(update_agent_model)
-    @api.doc(description="Update an existing agent")
-    def put(self, agent_id):
-        if not (decoded_token := request.decoded_token):
-            return {"success": False}, 401
-        user = decoded_token.get("sub")
-        if request.content_type == "application/json":
-            data = request.get_json()
-        else:
-            data = request.form.to_dict()
-            if "tools" in data:
-                try:
-                    data["tools"] = json.loads(data["tools"])
-                except json.JSONDecodeError:
-                    data["tools"] = []
-            if "sources" in data:
-                try:
-                    data["sources"] = json.loads(data["sources"])
-                except json.JSONDecodeError:
-                    data["sources"] = []
-            if "json_schema" in data:
-                try:
-                    data["json_schema"] = json.loads(data["json_schema"])
-                except json.JSONDecodeError:
-                    data["json_schema"] = None
-        if not ObjectId.is_valid(agent_id):
-            return make_response(
-                jsonify({"success": False, "message": "Invalid agent ID format"}), 400
-            )
-        oid = ObjectId(agent_id)
-
-        try:
-            existing_agent = agents_collection.find_one({"_id": oid, "user": user})
-        except Exception as err:
-            return make_response(
-                current_app.logger.error(
-                    f"Error finding agent {agent_id}: {err}", exc_info=True
-                ),
-                jsonify({"success": False, "message": "Database error finding agent"}),
-                500,
-            )
-        if not existing_agent:
-            return make_response(
-                jsonify(
-                    {"success": False, "message": "Agent not found or not authorized"}
-                ),
-                404,
-            )
-        image_url, error = handle_image_upload(
-            request, existing_agent.get("image", ""), user, storage
-        )
-        if error:
-            return make_response(
-                jsonify({"success": False, "message": "Image upload failed"}), 400
-            )
-        update_fields = {}
-        allowed_fields = [
-            "name",
-            "description",
-            "image",
-            "source",
-            "sources",
-            "chunks",
-            "retriever",
-            "prompt_id",
-            "tools",
-            "agent_type",
-            "status",
-            "json_schema",
-            "limited_token_mode",
-            "token_limit",
-            "limited_request_mode",
-            "request_limit"
-        ]
-
-        for field in allowed_fields:
-            if field in data:
-                if field == "status":
-                    new_status = data.get("status")
-                    if new_status not in ["draft", "published"]:
-                        return make_response(
-                            jsonify(
-                                {"success": False, "message": "Invalid status value"}
-                            ),
-                            400,
-                        )
-                    update_fields[field] = new_status
-                elif field == "source":
-                    source_id = data.get("source")
-                    if source_id == "default":
-                        # Handle special "default" source
-
-                        update_fields[field] = "default"
-                    elif source_id and ObjectId.is_valid(source_id):
-                        update_fields[field] = DBRef("sources", ObjectId(source_id))
-                    elif source_id:
-                        return make_response(
-                            jsonify(
-                                {
-                                    "success": False,
-                                    "message": "Invalid source ID format provided",
-                                }
-                            ),
-                            400,
-                        )
-                    else:
-                        update_fields[field] = ""
-                elif field == "sources":
-                    sources_list = data.get("sources", [])
-                    if sources_list and isinstance(sources_list, list):
-                        valid_sources = []
-                        for source_id in sources_list:
-                            if source_id == "default":
-                                valid_sources.append("default")
-                            elif ObjectId.is_valid(source_id):
-                                valid_sources.append(
-                                    DBRef("sources", ObjectId(source_id))
-                                )
-                            else:
-                                return make_response(
-                                    jsonify(
-                                        {
-                                            "success": False,
-                                            "message": f"Invalid source ID format: {source_id}",
-                                        }
-                                    ),
-                                    400,
-                                )
-                        update_fields[field] = valid_sources
-                    else:
-                        update_fields[field] = []
-                elif field == "chunks":
-                    chunks_value = data.get("chunks")
-                    if chunks_value == "":
-                        update_fields[field] = "0"
-                    else:
-                        try:
-                            if int(chunks_value) < 0:
-                                return make_response(
-                                    jsonify(
-                                        {
-                                            "success": False,
-                                            "message": "Chunks value must be a positive integer",
-                                        }
-                                    ),
-                                    400,
-                                )
-                            update_fields[field] = chunks_value
-                        except ValueError:
-                            return make_response(
-                                jsonify(
-                                    {
-                                        "success": False,
-                                        "message": "Invalid chunks value provided",
-                                    }
-                                ),
-                                400,
-                            )
-                elif field == "limited_token_mode":
-                    is_mode_enabled = data.get("limited_token_mode", False)
-                    if is_mode_enabled and data.get("token_limit") is None:
-                        return make_response(
-                            jsonify(
-                                {
-                                    "success": False,
-                                    "message": "Token limit must be provided when limited token mode is enabled",
-                                }
-                            ),
-                            400,
-                        )
-                elif field == "limited_request_mode":
-                    is_mode_enabled = data.get("limited_request_mode", False)
-                    if is_mode_enabled and data.get("request_limit") is None:
-                        return make_response(
-                            jsonify(
-                                {
-                                    "success": False,
-                                    "message": "Request limit must be provided when limited request mode is enabled",
-                                }
-                            ),
-                            400,
-                        )
-                elif field == "token_limit":
-                    token_limit = data.get("token_limit")
-                    if token_limit is not None and not data.get("limited_token_mode"):
-                        return make_response(
-                            jsonify(
-                                {
-                                    "success": False,
-                                    "message": "Token limit cannot be set when limited token mode is disabled",
-                                }
-                            ),
-                            400,
-                        )
-                elif field == "request_limit":
-                    request_limit = data.get("request_limit")
-                    if request_limit is not None and not data.get("limited_request_mode"):
-                        return make_response(
-                            jsonify(
-                                {
-                                    "success": False,
-                                    "message": "Request limit cannot be set when limited request mode is disabled",
-                                }
-                            )
-                        )
-                else:
-                    update_fields[field] = data[field]
-        if image_url:
-            update_fields["image"] = image_url
-        if not update_fields:
-            return make_response(
-                jsonify({"success": False, "message": "No update data provided"}), 400
-            )
-        newly_generated_key = None
-        final_status = update_fields.get("status", existing_agent.get("status"))
-        if final_status == "published":
-            required_published_fields = [
-                "name",
-                "description",
-                "source",
-                "chunks",
-                "retriever",
-                "prompt_id",
-                "agent_type",
-            ]
-            missing_published_fields = []
-            for req_field in required_published_fields:
-                final_value = update_fields.get(
-                    req_field, existing_agent.get(req_field)
-                )
-                if req_field == "source" and final_value:
-                    if not isinstance(final_value, DBRef):
-                        missing_published_fields.append(req_field)
-            if missing_published_fields:
-                return make_response(
-                    jsonify(
-                        {
-                            "success": False,
-                            "message": f"Cannot publish agent. Missing or invalid required fields: {', '.join(missing_published_fields)}",
-                        }
-                    ),
-                    400,
-                )
-            if not existing_agent.get("key"):
-                newly_generated_key = str(uuid.uuid4())
-                update_fields["key"] = newly_generated_key
-        update_fields["updatedAt"] = datetime.datetime.now(datetime.timezone.utc)
-
-        try:
-            result = agents_collection.update_one(
-                {"_id": oid, "user": user}, {"$set": update_fields}
-            )
-
-            if result.matched_count == 0:
-                return make_response(
-                    jsonify(
-                        {
-                            "success": False,
-                            "message": "Agent not found or update failed unexpectedly",
-                        }
-                    ),
-                    404,
-                )
-            if result.modified_count == 0 and result.matched_count == 1:
-                return make_response(
-                    jsonify(
-                        {
-                            "success": True,
-                            "message": "Agent found, but no changes were applied",
-                        }
-                    ),
-                    304,
-                )
-        except Exception as err:
-            current_app.logger.error(
-                f"Error updating agent {agent_id}: {err}", exc_info=True
-            )
-            return make_response(
-                jsonify({"success": False, "message": "Database error during update"}),
-                500,
-            )
-        response_data = {
-            "success": True,
-            "id": agent_id,
-            "message": "Agent updated successfully",
-        }
-        if newly_generated_key:
-            response_data["key"] = newly_generated_key
-        return make_response(
-            jsonify(response_data),
-            200,
-        )
-
-
-@user_ns.route("/api/delete_agent")
-class DeleteAgent(Resource):
-    @api.doc(params={"id": "ID of the agent"}, description="Delete an agent by ID")
-    def delete(self):
-        decoded_token = request.decoded_token
-        if not decoded_token:
-            return make_response(jsonify({"success": False}), 401)
-        user = decoded_token.get("sub")
-        agent_id = request.args.get("id")
-        if not agent_id:
-            return make_response(
-                jsonify({"success": False, "message": "ID is required"}), 400
-            )
-        try:
-            deleted_agent = agents_collection.find_one_and_delete(
-                {"_id": ObjectId(agent_id), "user": user}
-            )
-            if not deleted_agent:
-                return make_response(
-                    jsonify({"success": False, "message": "Agent not found"}), 404
-                )
-            deleted_id = str(deleted_agent["_id"])
-        except Exception as err:
-            current_app.logger.error(f"Error deleting agent: {err}", exc_info=True)
-            return make_response(jsonify({"success": False}), 400)
-        return make_response(jsonify({"id": deleted_id}), 200)
-
-
-@user_ns.route("/api/pinned_agents")
-class PinnedAgents(Resource):
-    @api.doc(description="Get pinned agents for the user")
-    def get(self):
-        decoded_token = request.decoded_token
-        if not decoded_token:
-            return make_response(jsonify({"success": False}), 401)
-        user_id = decoded_token.get("sub")
-
-        try:
-            user_doc = ensure_user_doc(user_id)
-            pinned_ids = user_doc.get("agent_preferences", {}).get("pinned", [])
-
-            if not pinned_ids:
-                return make_response(jsonify([]), 200)
-            pinned_object_ids = [ObjectId(agent_id) for agent_id in pinned_ids]
-
-            pinned_agents_cursor = agents_collection.find(
-                {"_id": {"$in": pinned_object_ids}}
-            )
-            pinned_agents = list(pinned_agents_cursor)
-            existing_ids = {str(agent["_id"]) for agent in pinned_agents}
-
-            # Clean up any stale pinned IDs
-
-            stale_ids = [
-                agent_id for agent_id in pinned_ids if agent_id not in existing_ids
-            ]
-            if stale_ids:
-                users_collection.update_one(
-                    {"user_id": user_id},
-                    {"$pullAll": {"agent_preferences.pinned": stale_ids}},
-                )
-            list_pinned_agents = [
-                {
-                    "id": str(agent["_id"]),
-                    "name": agent.get("name", ""),
-                    "description": agent.get("description", ""),
-                    "image": (
-                        generate_image_url(agent["image"]) if agent.get("image") else ""
-                    ),
-                    "source": (
-                        str(db.dereference(agent["source"])["_id"])
-                        if "source" in agent
-                        and agent["source"]
-                        and isinstance(agent["source"], DBRef)
-                        and db.dereference(agent["source"]) is not None
-                        else ""
-                    ),
-                    "chunks": agent.get("chunks", ""),
-                    "retriever": agent.get("retriever", ""),
-                    "prompt_id": agent.get("prompt_id", ""),
-                    "tools": agent.get("tools", []),
-                    "tool_details": resolve_tool_details(agent.get("tools", [])),
-                    "agent_type": agent.get("agent_type", ""),
-                    "status": agent.get("status", ""),
-                    "created_at": agent.get("createdAt", ""),
-                    "updated_at": agent.get("updatedAt", ""),
-                    "last_used_at": agent.get("lastUsedAt", ""),
-                    "key": (
-                        f"{agent['key'][:4]}...{agent['key'][-4:]}"
-                        if "key" in agent
-                        else ""
-                    ),
-                    "pinned": True,
-                }
-                for agent in pinned_agents
-                if "source" in agent or "retriever" in agent
-            ]
-        except Exception as err:
-            current_app.logger.error(f"Error retrieving pinned agents: {err}")
-            return make_response(jsonify({"success": False}), 400)
-        return make_response(jsonify(list_pinned_agents), 200)
-
-
-@user_ns.route("/api/pin_agent")
-class PinAgent(Resource):
-    @api.doc(params={"id": "ID of the agent"}, description="Pin or unpin an agent")
-    def post(self):
-        decoded_token = request.decoded_token
-        if not decoded_token:
-            return make_response(jsonify({"success": False}), 401)
-        user_id = decoded_token.get("sub")
-        agent_id = request.args.get("id")
-
-        if not agent_id:
-            return make_response(
-                jsonify({"success": False, "message": "ID is required"}), 400
-            )
-        try:
-            agent = agents_collection.find_one({"_id": ObjectId(agent_id)})
-            if not agent:
-                return make_response(
-                    jsonify({"success": False, "message": "Agent not found"}), 404
-                )
-            user_doc = ensure_user_doc(user_id)
-            pinned_list = user_doc.get("agent_preferences", {}).get("pinned", [])
-
-            if agent_id in pinned_list:
-                users_collection.update_one(
-                    {"user_id": user_id},
-                    {"$pull": {"agent_preferences.pinned": agent_id}},
-                )
-                action = "unpinned"
-            else:
-                users_collection.update_one(
-                    {"user_id": user_id},
-                    {"$addToSet": {"agent_preferences.pinned": agent_id}},
-                )
-                action = "pinned"
-        except Exception as err:
-            current_app.logger.error(f"Error pinning/unpinning agent: {err}")
-            return make_response(
-                jsonify({"success": False, "message": "Server error"}), 500
-            )
-        return make_response(jsonify({"success": True, "action": action}), 200)
-
-
-@user_ns.route("/api/remove_shared_agent")
-class RemoveSharedAgent(Resource):
-    @api.doc(
-        params={"id": "ID of the shared agent"},
-        description="Remove a shared agent from the current user's shared list",
-    )
-    def delete(self):
-        decoded_token = request.decoded_token
-        if not decoded_token:
-            return make_response(jsonify({"success": False}), 401)
-        user_id = decoded_token.get("sub")
-        agent_id = request.args.get("id")
-
-        if not agent_id:
-            return make_response(
-                jsonify({"success": False, "message": "ID is required"}), 400
-            )
-        try:
-            agent = agents_collection.find_one(
-                {"_id": ObjectId(agent_id), "shared_publicly": True}
-            )
-            if not agent:
-                return make_response(
-                    jsonify({"success": False, "message": "Shared agent not found"}),
-                    404,
-                )
-            ensure_user_doc(user_id)
-            users_collection.update_one(
-                {"user_id": user_id},
-                {
-                    "$pull": {
-                        "agent_preferences.shared_with_me": agent_id,
-                        "agent_preferences.pinned": agent_id,
-                    }
-                },
-            )
-
-            return make_response(jsonify({"success": True, "action": "removed"}), 200)
-        except Exception as err:
-            current_app.logger.error(f"Error removing shared agent: {err}")
-            return make_response(
-                jsonify({"success": False, "message": "Server error"}), 500
-            )
-
-
-@user_ns.route("/api/shared_agent")
-class SharedAgent(Resource):
-    @api.doc(
-        params={
-            "token": "Shared token of the agent",
-        },
-        description="Get a shared agent by token or ID",
-    )
-    def get(self):
-        shared_token = request.args.get("token")
-
-        if not shared_token:
-            return make_response(
-                jsonify({"success": False, "message": "Token or ID is required"}), 400
-            )
-        try:
-            query = {
-                "shared_publicly": True,
-                "shared_token": shared_token,
-            }
-            shared_agent = agents_collection.find_one(query)
-            if not shared_agent:
-                return make_response(
-                    jsonify({"success": False, "message": "Shared agent not found"}),
-                    404,
-                )
-            agent_id = str(shared_agent["_id"])
-            data = {
-                "id": agent_id,
-                "user": shared_agent.get("user", ""),
-                "name": shared_agent.get("name", ""),
-                "image": (
-                    generate_image_url(shared_agent["image"])
-                    if shared_agent.get("image")
-                    else ""
-                ),
-                "description": shared_agent.get("description", ""),
-                "source": (
-                    str(source_doc["_id"])
-                    if isinstance(shared_agent.get("source"), DBRef)
-                    and (source_doc := db.dereference(shared_agent.get("source")))
-                    else ""
-                ),
-                "chunks": shared_agent.get("chunks", "0"),
-                "retriever": shared_agent.get("retriever", "classic"),
-                "prompt_id": shared_agent.get("prompt_id", "default"),
-                "tools": shared_agent.get("tools", []),
-                "tool_details": resolve_tool_details(shared_agent.get("tools", [])),
-                "agent_type": shared_agent.get("agent_type", ""),
-                "status": shared_agent.get("status", ""),
-                "json_schema": shared_agent.get("json_schema"),
-                "limited_token_mode": shared_agent.get("limited_token_mode", False),
-                "token_limit": shared_agent.get("token_limit", settings.DEFAULT_AGENT_LIMITS["token_limit"]),
-                "limited_request_mode": shared_agent.get("limited_request_mode", False),
-                "request_limit": shared_agent.get("request_limit", settings.DEFAULT_AGENT_LIMITS["request_limit"]),
-                "created_at": shared_agent.get("createdAt", ""),
-                "updated_at": shared_agent.get("updatedAt", ""),
-                "shared": shared_agent.get("shared_publicly", False),
-                "shared_token": shared_agent.get("shared_token", ""),
-                "shared_metadata": shared_agent.get("shared_metadata", {}),
-            }
-
-            if data["tools"]:
-                enriched_tools = []
-                for tool in data["tools"]:
-                    tool_data = user_tools_collection.find_one({"_id": ObjectId(tool)})
-                    if tool_data:
-                        enriched_tools.append(tool_data.get("name", ""))
-                data["tools"] = enriched_tools
-            decoded_token = getattr(request, "decoded_token", None)
-            if decoded_token:
-                user_id = decoded_token.get("sub")
-                owner_id = shared_agent.get("user")
-
-                if user_id != owner_id:
-                    ensure_user_doc(user_id)
-                    users_collection.update_one(
-                        {"user_id": user_id},
-                        {"$addToSet": {"agent_preferences.shared_with_me": agent_id}},
-                    )
-            return make_response(jsonify(data), 200)
-        except Exception as err:
-            current_app.logger.error(f"Error retrieving shared agent: {err}")
-            return make_response(jsonify({"success": False}), 400)
-
-
-@user_ns.route("/api/shared_agents")
-class SharedAgents(Resource):
-    @api.doc(description="Get shared agents explicitly shared with the user")
-    def get(self):
-        try:
-            decoded_token = request.decoded_token
-            if not decoded_token:
-                return make_response(jsonify({"success": False}), 401)
-            user_id = decoded_token.get("sub")
-
-            user_doc = ensure_user_doc(user_id)
-            shared_with_ids = user_doc.get("agent_preferences", {}).get(
-                "shared_with_me", []
-            )
-            shared_object_ids = [ObjectId(id) for id in shared_with_ids]
-
-            shared_agents_cursor = agents_collection.find(
-                {"_id": {"$in": shared_object_ids}, "shared_publicly": True}
-            )
-            shared_agents = list(shared_agents_cursor)
-
-            found_ids_set = {str(agent["_id"]) for agent in shared_agents}
-            stale_ids = [id for id in shared_with_ids if id not in found_ids_set]
-            if stale_ids:
-                users_collection.update_one(
-                    {"user_id": user_id},
-                    {"$pullAll": {"agent_preferences.shared_with_me": stale_ids}},
-                )
-            pinned_ids = set(user_doc.get("agent_preferences", {}).get("pinned", []))
-
-            list_shared_agents = [
-                {
-                    "id": str(agent["_id"]),
-                    "name": agent.get("name", ""),
-                    "description": agent.get("description", ""),
-                    "image": (
-                        generate_image_url(agent["image"]) if agent.get("image") else ""
-                    ),
-                    "tools": agent.get("tools", []),
-                    "tool_details": resolve_tool_details(agent.get("tools", [])),
-                    "agent_type": agent.get("agent_type", ""),
-                    "status": agent.get("status", ""),
-                    "json_schema": agent.get("json_schema"),
-                    "limited_token_mode": agent.get("limited_token_mode", False),
-                    "token_limit": agent.get("token_limit", settings.DEFAULT_AGENT_LIMITS["token_limit"]),
-                    "limited_request_mode": agent.get("limited_request_mode", False),
-                    "request_limit": agent.get("request_limit", settings.DEFAULT_AGENT_LIMITS["request_limit"]),
-                    "created_at": agent.get("createdAt", ""),
-                    "updated_at": agent.get("updatedAt", ""),
-                    "pinned": str(agent["_id"]) in pinned_ids,
-                    "shared": agent.get("shared_publicly", False),
-                    "shared_token": agent.get("shared_token", ""),
-                    "shared_metadata": agent.get("shared_metadata", {}),
-                }
-                for agent in shared_agents
-            ]
-
-            return make_response(jsonify(list_shared_agents), 200)
-        except Exception as err:
-            current_app.logger.error(f"Error retrieving shared agents: {err}")
-            return make_response(jsonify({"success": False}), 400)
-
-
-@user_ns.route("/api/share_agent")
-class ShareAgent(Resource):
-    @api.expect(
-        api.model(
-            "ShareAgentModel",
-            {
-                "id": fields.String(required=True, description="ID of the agent"),
-                "shared": fields.Boolean(
-                    required=True, description="Share or unshare the agent"
-                ),
-                "username": fields.String(
-                    required=False, description="Name of the user"
-                ),
-            },
-        )
-    )
-    @api.doc(description="Share or unshare an agent")
-    def put(self):
-        decoded_token = request.decoded_token
-        if not decoded_token:
-            return make_response(jsonify({"success": False}), 401)
-        user = decoded_token.get("sub")
-
-        data = request.get_json()
-        if not data:
-            return make_response(
-                jsonify({"success": False, "message": "Missing JSON body"}), 400
-            )
-        agent_id = data.get("id")
-        shared = data.get("shared")
-        username = data.get("username", "")
-
-        if not agent_id:
-            return make_response(
-                jsonify({"success": False, "message": "ID is required"}), 400
-            )
-        if shared is None:
-            return make_response(
-                jsonify(
-                    {
-                        "success": False,
-                        "message": "Shared parameter is required and must be true or false",
-                    }
-                ),
-                400,
-            )
-        try:
-            try:
-                agent_oid = ObjectId(agent_id)
-            except Exception:
-                return make_response(
-                    jsonify({"success": False, "message": "Invalid agent ID"}), 400
-                )
-            agent = agents_collection.find_one({"_id": agent_oid, "user": user})
-            if not agent:
-                return make_response(
-                    jsonify({"success": False, "message": "Agent not found"}), 404
-                )
-            if shared:
-                shared_metadata = {
-                    "shared_by": username,
-                    "shared_at": datetime.datetime.now(datetime.timezone.utc),
-                }
-                shared_token = secrets.token_urlsafe(32)
-                agents_collection.update_one(
-                    {"_id": agent_oid, "user": user},
-                    {
-                        "$set": {
-                            "shared_publicly": shared,
-                            "shared_metadata": shared_metadata,
-                            "shared_token": shared_token,
-                        }
-                    },
-                )
-            else:
-                agents_collection.update_one(
-                    {"_id": agent_oid, "user": user},
-                    {"$set": {"shared_publicly": shared, "shared_token": None}},
-                    {"$unset": {"shared_metadata": ""}},
-                )
-        except Exception as err:
-            current_app.logger.error(f"Error sharing/unsharing agent: {err}")
-            return make_response(jsonify({"success": False, "error": str(err)}), 400)
-        shared_token = shared_token if shared else None
-        return make_response(
-            jsonify({"success": True, "shared_token": shared_token}), 200
-        )
-
-
-@user_ns.route("/api/agent_webhook")
-class AgentWebhook(Resource):
-    @api.doc(
-        params={"id": "ID of the agent"},
-        description="Generate webhook URL for the agent",
-    )
-    def get(self):
-        decoded_token = request.decoded_token
-        if not decoded_token:
-            return make_response(jsonify({"success": False}), 401)
-        user = decoded_token.get("sub")
-        agent_id = request.args.get("id")
-        if not agent_id:
-            return make_response(
-                jsonify({"success": False, "message": "ID is required"}), 400
-            )
-        try:
-            agent = agents_collection.find_one(
-                {"_id": ObjectId(agent_id), "user": user}
-            )
-            if not agent:
-                return make_response(
-                    jsonify({"success": False, "message": "Agent not found"}), 404
-                )
-            webhook_token = agent.get("incoming_webhook_token")
-            if not webhook_token:
-                webhook_token = secrets.token_urlsafe(32)
-                agents_collection.update_one(
-                    {"_id": ObjectId(agent_id), "user": user},
-                    {"$set": {"incoming_webhook_token": webhook_token}},
-                )
-            base_url = settings.API_URL.rstrip("/")
-            full_webhook_url = f"{base_url}/api/webhooks/agents/{webhook_token}"
-        except Exception as err:
-            current_app.logger.error(
-                f"Error generating webhook URL: {err}", exc_info=True
-            )
-            return make_response(
-                jsonify({"success": False, "message": "Error generating webhook URL"}),
-                400,
-            )
-        return make_response(
-            jsonify({"success": True, "webhook_url": full_webhook_url}), 200
-        )
-
-
-def require_agent(func):
-    @wraps(func)
-    def wrapper(*args, **kwargs):
-        webhook_token = kwargs.get("webhook_token")
-        if not webhook_token:
-            return make_response(
-                jsonify({"success": False, "message": "Webhook token missing"}), 400
-            )
-        agent = agents_collection.find_one(
-            {"incoming_webhook_token": webhook_token}, {"_id": 1}
-        )
-        if not agent:
-            current_app.logger.warning(
-                f"Webhook attempt with invalid token: {webhook_token}"
-            )
-            return make_response(
-                jsonify({"success": False, "message": "Agent not found"}), 404
-            )
-        kwargs["agent"] = agent
-        kwargs["agent_id_str"] = str(agent["_id"])
-        return func(*args, **kwargs)
-
-    return wrapper
-
-
-@user_ns.route("/api/webhooks/agents/<string:webhook_token>")
-class AgentWebhookListener(Resource):
-    method_decorators = [require_agent]
-
-    def _enqueue_webhook_task(self, agent_id_str, payload, source_method):
-        if not payload:
-            current_app.logger.warning(
-                f"Webhook ({source_method}) received for agent {agent_id_str} with empty payload."
-            )
-        current_app.logger.info(
-            f"Incoming {source_method} webhook for agent {agent_id_str}. Enqueuing task with payload: {payload}"
-        )
-
-        try:
-            task = process_agent_webhook.delay(
-                agent_id=agent_id_str,
-                payload=payload,
-            )
-            current_app.logger.info(
-                f"Task {task.id} enqueued for agent {agent_id_str} ({source_method})."
-            )
-            return make_response(jsonify({"success": True, "task_id": task.id}), 200)
-        except Exception as err:
-            current_app.logger.error(
-                f"Error enqueuing webhook task ({source_method}) for agent {agent_id_str}: {err}",
-                exc_info=True,
-            )
-            return make_response(
-                jsonify({"success": False, "message": "Error processing webhook"}), 500
-            )
-
-    @api.doc(
-        description="Webhook listener for agent events (POST). Expects JSON payload, which is used to trigger processing.",
-    )
-    def post(self, webhook_token, agent, agent_id_str):
-        payload = request.get_json()
-        if payload is None:
-            return make_response(
-                jsonify(
-                    {
-                        "success": False,
-                        "message": "Invalid or missing JSON data in request body",
-                    }
-                ),
-                400,
-            )
-        return self._enqueue_webhook_task(agent_id_str, payload, source_method="POST")
-
-    @api.doc(
-        description="Webhook listener for agent events (GET). Uses URL query parameters as payload to trigger processing.",
-    )
-    def get(self, webhook_token, agent, agent_id_str):
-        payload = request.args.to_dict(flat=True)
-        return self._enqueue_webhook_task(agent_id_str, payload, source_method="GET")
-
-
-@user_ns.route("/api/share")
-class ShareConversation(Resource):
-    share_conversation_model = api.model(
-        "ShareConversationModel",
-        {
-            "conversation_id": fields.String(
-                required=True, description="Conversation ID"
-            ),
-            "user": fields.String(description="User ID (optional)"),
-            "prompt_id": fields.String(description="Prompt ID (optional)"),
-            "chunks": fields.Integer(description="Chunks count (optional)"),
-        },
-    )
-
-    @api.expect(share_conversation_model)
-    @api.doc(description="Share a conversation")
-    def post(self):
-        decoded_token = request.decoded_token
-        if not decoded_token:
-            return make_response(jsonify({"success": False}), 401)
-        user = decoded_token.get("sub")
-        data = request.get_json()
-        required_fields = ["conversation_id"]
-        missing_fields = check_required_fields(data, required_fields)
-        if missing_fields:
-            return missing_fields
-        is_promptable = request.args.get("isPromptable", type=inputs.boolean)
-        if is_promptable is None:
-            return make_response(
-                jsonify({"success": False, "message": "isPromptable is required"}), 400
-            )
-        conversation_id = data["conversation_id"]
-
-        try:
-            conversation = conversations_collection.find_one(
-                {"_id": ObjectId(conversation_id)}
-            )
-            if conversation is None:
-                return make_response(
-                    jsonify(
-                        {
-                            "status": "error",
-                            "message": "Conversation does not exist",
-                        }
-                    ),
-                    404,
-                )
-            current_n_queries = len(conversation["queries"])
-            explicit_binary = Binary.from_uuid(
-                uuid.uuid4(), UuidRepresentation.STANDARD
-            )
-
-            if is_promptable:
-                prompt_id = data.get("prompt_id", "default")
-                chunks = data.get("chunks", "2")
-
-                name = conversation["name"] + "(shared)"
-                new_api_key_data = {
-                    "prompt_id": prompt_id,
-                    "chunks": chunks,
-                    "user": user,
-                }
-
-                if "source" in data and ObjectId.is_valid(data["source"]):
-                    new_api_key_data["source"] = DBRef(
-                        "sources", ObjectId(data["source"])
-                    )
-                if "retriever" in data:
-                    new_api_key_data["retriever"] = data["retriever"]
-                pre_existing_api_document = agents_collection.find_one(new_api_key_data)
-                if pre_existing_api_document:
-                    api_uuid = pre_existing_api_document["key"]
-                    pre_existing = shared_conversations_collections.find_one(
-                        {
-                            "conversation_id": DBRef(
-                                "conversations", ObjectId(conversation_id)
-                            ),
-                            "isPromptable": is_promptable,
-                            "first_n_queries": current_n_queries,
-                            "user": user,
-                            "api_key": api_uuid,
-                        }
-                    )
-                    if pre_existing is not None:
-                        return make_response(
-                            jsonify(
-                                {
-                                    "success": True,
-                                    "identifier": str(pre_existing["uuid"].as_uuid()),
-                                }
-                            ),
-                            200,
-                        )
-                    else:
-                        shared_conversations_collections.insert_one(
-                            {
-                                "uuid": explicit_binary,
-                                "conversation_id": {
-                                    "$ref": "conversations",
-                                    "$id": ObjectId(conversation_id),
-                                },
-                                "isPromptable": is_promptable,
-                                "first_n_queries": current_n_queries,
-                                "user": user,
-                                "api_key": api_uuid,
-                            }
-                        )
-                        return make_response(
-                            jsonify(
-                                {
-                                    "success": True,
-                                    "identifier": str(explicit_binary.as_uuid()),
-                                }
-                            ),
-                            201,
-                        )
-                else:
-                    api_uuid = str(uuid.uuid4())
-                    new_api_key_data["key"] = api_uuid
-                    new_api_key_data["name"] = name
-
-                    if "source" in data and ObjectId.is_valid(data["source"]):
-                        new_api_key_data["source"] = DBRef(
-                            "sources", ObjectId(data["source"])
-                        )
-                    if "retriever" in data:
-                        new_api_key_data["retriever"] = data["retriever"]
-                    agents_collection.insert_one(new_api_key_data)
-                    shared_conversations_collections.insert_one(
-                        {
-                            "uuid": explicit_binary,
-                            "conversation_id": {
-                                "$ref": "conversations",
-                                "$id": ObjectId(conversation_id),
-                            },
-                            "isPromptable": is_promptable,
-                            "first_n_queries": current_n_queries,
-                            "user": user,
-                            "api_key": api_uuid,
-                        }
-                    )
-                    return make_response(
-                        jsonify(
-                            {
-                                "success": True,
-                                "identifier": str(explicit_binary.as_uuid()),
-                            }
-                        ),
-                        201,
-                    )
-            pre_existing = shared_conversations_collections.find_one(
-                {
-                    "conversation_id": DBRef(
-                        "conversations", ObjectId(conversation_id)
-                    ),
-                    "isPromptable": is_promptable,
-                    "first_n_queries": current_n_queries,
-                    "user": user,
-                }
-            )
-            if pre_existing is not None:
-                return make_response(
-                    jsonify(
-                        {
-                            "success": True,
-                            "identifier": str(pre_existing["uuid"].as_uuid()),
-                        }
-                    ),
-                    200,
-                )
-            else:
-                shared_conversations_collections.insert_one(
-                    {
-                        "uuid": explicit_binary,
-                        "conversation_id": {
-                            "$ref": "conversations",
-                            "$id": ObjectId(conversation_id),
-                        },
-                        "isPromptable": is_promptable,
-                        "first_n_queries": current_n_queries,
-                        "user": user,
-                    }
-                )
-                return make_response(
-                    jsonify(
-                        {"success": True, "identifier": str(explicit_binary.as_uuid())}
-                    ),
-                    201,
-                )
-        except Exception as err:
-            current_app.logger.error(
-                f"Error sharing conversation: {err}", exc_info=True
-            )
-            return make_response(jsonify({"success": False}), 400)
-
-
-@user_ns.route("/api/shared_conversation/<string:identifier>")
-class GetPubliclySharedConversations(Resource):
-    @api.doc(description="Get publicly shared conversations by identifier")
-    def get(self, identifier: str):
-        try:
-            query_uuid = Binary.from_uuid(
-                uuid.UUID(identifier), UuidRepresentation.STANDARD
-            )
-            shared = shared_conversations_collections.find_one({"uuid": query_uuid})
-            conversation_queries = []
-
-            if (
-                shared
-                and "conversation_id" in shared
-                and isinstance(shared["conversation_id"], DBRef)
-            ):
-                conversation_ref = shared["conversation_id"]
-                conversation = db.dereference(conversation_ref)
-                if conversation is None:
-                    return make_response(
-                        jsonify(
-                            {
-                                "success": False,
-                                "error": "might have broken url or the conversation does not exist",
-                            }
-                        ),
-                        404,
-                    )
-                conversation_queries = conversation["queries"][
-                    : (shared["first_n_queries"])
-                ]
-
-                for query in conversation_queries:
-                    if "attachments" in query and query["attachments"]:
-                        attachment_details = []
-                        for attachment_id in query["attachments"]:
-                            try:
-                                attachment = attachments_collection.find_one(
-                                    {"_id": ObjectId(attachment_id)}
-                                )
-                                if attachment:
-                                    attachment_details.append(
-                                        {
-                                            "id": str(attachment["_id"]),
-                                            "fileName": attachment.get(
-                                                "filename", "Unknown file"
-                                            ),
-                                        }
-                                    )
-                            except Exception as e:
-                                current_app.logger.error(
-                                    f"Error retrieving attachment {attachment_id}: {e}",
-                                    exc_info=True,
-                                )
-                        query["attachments"] = attachment_details
-            else:
-                return make_response(
-                    jsonify(
-                        {
-                            "success": False,
-                            "error": "might have broken url or the conversation does not exist",
-                        }
-                    ),
-                    404,
-                )
-            date = conversation["_id"].generation_time.isoformat()
-            res = {
-                "success": True,
-                "queries": conversation_queries,
-                "title": conversation["name"],
-                "timestamp": date,
-            }
-            if shared["isPromptable"] and "api_key" in shared:
-                res["api_key"] = shared["api_key"]
-            return make_response(jsonify(res), 200)
-        except Exception as err:
-            current_app.logger.error(
-                f"Error getting shared conversation: {err}", exc_info=True
-            )
-            return make_response(jsonify({"success": False}), 400)
-
-
-@user_ns.route("/api/get_message_analytics")
-class GetMessageAnalytics(Resource):
-    get_message_analytics_model = api.model(
-        "GetMessageAnalyticsModel",
-        {
-            "api_key_id": fields.String(required=False, description="API Key ID"),
-            "filter_option": fields.String(
-                required=False,
-                description="Filter option for analytics",
-                default="last_30_days",
-                enum=[
-                    "last_hour",
-                    "last_24_hour",
-                    "last_7_days",
-                    "last_15_days",
-                    "last_30_days",
-                ],
-            ),
-        },
-    )
-
-    @api.expect(get_message_analytics_model)
-    @api.doc(description="Get message analytics based on filter option")
-    def post(self):
-        decoded_token = request.decoded_token
-        if not decoded_token:
-            return make_response(jsonify({"success": False}), 401)
-        user = decoded_token.get("sub")
-        data = request.get_json()
-        api_key_id = data.get("api_key_id")
-        filter_option = data.get("filter_option", "last_30_days")
-
-        try:
-            api_key = (
-                agents_collection.find_one({"_id": ObjectId(api_key_id), "user": user})[
-                    "key"
-                ]
-                if api_key_id
-                else None
-            )
-        except Exception as err:
-            current_app.logger.error(f"Error getting API key: {err}", exc_info=True)
-            return make_response(jsonify({"success": False}), 400)
-        end_date = datetime.datetime.now(datetime.timezone.utc)
-
-        if filter_option == "last_hour":
-            start_date = end_date - datetime.timedelta(hours=1)
-            group_format = "%Y-%m-%d %H:%M:00"
-        elif filter_option == "last_24_hour":
-            start_date = end_date - datetime.timedelta(hours=24)
-            group_format = "%Y-%m-%d %H:00"
-        else:
-            if filter_option in ["last_7_days", "last_15_days", "last_30_days"]:
-                filter_days = (
-                    6
-                    if filter_option == "last_7_days"
-                    else 14 if filter_option == "last_15_days" else 29
-                )
-            else:
-                return make_response(
-                    jsonify({"success": False, "message": "Invalid option"}), 400
-                )
-            start_date = end_date - datetime.timedelta(days=filter_days)
-            start_date = start_date.replace(hour=0, minute=0, second=0, microsecond=0)
-            end_date = end_date.replace(
-                hour=23, minute=59, second=59, microsecond=999999
-            )
-            group_format = "%Y-%m-%d"
-        try:
-            match_stage = {
-                "$match": {
-                    "user": user,
-                }
-            }
-            if api_key:
-                match_stage["$match"]["api_key"] = api_key
-            pipeline = [
-                match_stage,
-                {"$unwind": "$queries"},
-                {
-                    "$match": {
-                        "queries.timestamp": {"$gte": start_date, "$lte": end_date}
-                    }
-                },
-                {
-                    "$group": {
-                        "_id": {
-                            "$dateToString": {
-                                "format": group_format,
-                                "date": "$queries.timestamp",
-                            }
-                        },
-                        "count": {"$sum": 1},
-                    }
-                },
-                {"$sort": {"_id": 1}},
-            ]
-
-            message_data = conversations_collection.aggregate(pipeline)
-
-            if filter_option == "last_hour":
-                intervals = generate_minute_range(start_date, end_date)
-            elif filter_option == "last_24_hour":
-                intervals = generate_hourly_range(start_date, end_date)
-            else:
-                intervals = generate_date_range(start_date, end_date)
-            daily_messages = {interval: 0 for interval in intervals}
-
-            for entry in message_data:
-                daily_messages[entry["_id"]] = entry["count"]
-        except Exception as err:
-            current_app.logger.error(
-                f"Error getting message analytics: {err}", exc_info=True
-            )
-            return make_response(jsonify({"success": False}), 400)
-        return make_response(
-            jsonify({"success": True, "messages": daily_messages}), 200
-        )
-
-
-@user_ns.route("/api/get_token_analytics")
-class GetTokenAnalytics(Resource):
-    get_token_analytics_model = api.model(
-        "GetTokenAnalyticsModel",
-        {
-            "api_key_id": fields.String(required=False, description="API Key ID"),
-            "filter_option": fields.String(
-                required=False,
-                description="Filter option for analytics",
-                default="last_30_days",
-                enum=[
-                    "last_hour",
-                    "last_24_hour",
-                    "last_7_days",
-                    "last_15_days",
-                    "last_30_days",
-                ],
-            ),
-        },
-    )
-
-    @api.expect(get_token_analytics_model)
-    @api.doc(description="Get token analytics data")
-    def post(self):
-        decoded_token = request.decoded_token
-        if not decoded_token:
-            return make_response(jsonify({"success": False}), 401)
-        user = decoded_token.get("sub")
-        data = request.get_json()
-        api_key_id = data.get("api_key_id")
-        filter_option = data.get("filter_option", "last_30_days")
-
-        try:
-            api_key = (
-                agents_collection.find_one({"_id": ObjectId(api_key_id), "user": user})[
-                    "key"
-                ]
-                if api_key_id
-                else None
-            )
-        except Exception as err:
-            current_app.logger.error(f"Error getting API key: {err}", exc_info=True)
-            return make_response(jsonify({"success": False}), 400)
-        end_date = datetime.datetime.now(datetime.timezone.utc)
-
-        if filter_option == "last_hour":
-            start_date = end_date - datetime.timedelta(hours=1)
-            group_format = "%Y-%m-%d %H:%M:00"
-            group_stage = {
-                "$group": {
-                    "_id": {
-                        "minute": {
-                            "$dateToString": {
-                                "format": group_format,
-                                "date": "$timestamp",
-                            }
-                        }
-                    },
-                    "total_tokens": {
-                        "$sum": {"$add": ["$prompt_tokens", "$generated_tokens"]}
-                    },
-                }
-            }
-        elif filter_option == "last_24_hour":
-            start_date = end_date - datetime.timedelta(hours=24)
-            group_format = "%Y-%m-%d %H:00"
-            group_stage = {
-                "$group": {
-                    "_id": {
-                        "hour": {
-                            "$dateToString": {
-                                "format": group_format,
-                                "date": "$timestamp",
-                            }
-                        }
-                    },
-                    "total_tokens": {
-                        "$sum": {"$add": ["$prompt_tokens", "$generated_tokens"]}
-                    },
-                }
-            }
-        else:
-            if filter_option in ["last_7_days", "last_15_days", "last_30_days"]:
-                filter_days = (
-                    6
-                    if filter_option == "last_7_days"
-                    else (14 if filter_option == "last_15_days" else 29)
-                )
-            else:
-                return make_response(
-                    jsonify({"success": False, "message": "Invalid option"}), 400
-                )
-            start_date = end_date - datetime.timedelta(days=filter_days)
-            start_date = start_date.replace(hour=0, minute=0, second=0, microsecond=0)
-            end_date = end_date.replace(
-                hour=23, minute=59, second=59, microsecond=999999
-            )
-            group_format = "%Y-%m-%d"
-            group_stage = {
-                "$group": {
-                    "_id": {
-                        "day": {
-                            "$dateToString": {
-                                "format": group_format,
-                                "date": "$timestamp",
-                            }
-                        }
-                    },
-                    "total_tokens": {
-                        "$sum": {"$add": ["$prompt_tokens", "$generated_tokens"]}
-                    },
-                }
-            }
-        try:
-            match_stage = {
-                "$match": {
-                    "user_id": user,
-                    "timestamp": {"$gte": start_date, "$lte": end_date},
-                }
-            }
-            if api_key:
-                match_stage["$match"]["api_key"] = api_key
-            token_usage_data = token_usage_collection.aggregate(
-                [
-                    match_stage,
-                    group_stage,
-                    {"$sort": {"_id": 1}},
-                ]
-            )
-
-            if filter_option == "last_hour":
-                intervals = generate_minute_range(start_date, end_date)
-            elif filter_option == "last_24_hour":
-                intervals = generate_hourly_range(start_date, end_date)
-            else:
-                intervals = generate_date_range(start_date, end_date)
-            daily_token_usage = {interval: 0 for interval in intervals}
-
-            for entry in token_usage_data:
-                if filter_option == "last_hour":
-                    daily_token_usage[entry["_id"]["minute"]] = entry["total_tokens"]
-                elif filter_option == "last_24_hour":
-                    daily_token_usage[entry["_id"]["hour"]] = entry["total_tokens"]
-                else:
-                    daily_token_usage[entry["_id"]["day"]] = entry["total_tokens"]
-        except Exception as err:
-            current_app.logger.error(
-                f"Error getting token analytics: {err}", exc_info=True
-            )
-            return make_response(jsonify({"success": False}), 400)
-        return make_response(
-            jsonify({"success": True, "token_usage": daily_token_usage}), 200
-        )
-
-
-@user_ns.route("/api/get_feedback_analytics")
-class GetFeedbackAnalytics(Resource):
-    get_feedback_analytics_model = api.model(
-        "GetFeedbackAnalyticsModel",
-        {
-            "api_key_id": fields.String(required=False, description="API Key ID"),
-            "filter_option": fields.String(
-                required=False,
-                description="Filter option for analytics",
-                default="last_30_days",
-                enum=[
-                    "last_hour",
-                    "last_24_hour",
-                    "last_7_days",
-                    "last_15_days",
-                    "last_30_days",
-                ],
-            ),
-        },
-    )
-
-    @api.expect(get_feedback_analytics_model)
-    @api.doc(description="Get feedback analytics data")
-    def post(self):
-        decoded_token = request.decoded_token
-        if not decoded_token:
-            return make_response(jsonify({"success": False}), 401)
-        user = decoded_token.get("sub")
-        data = request.get_json()
-        api_key_id = data.get("api_key_id")
-        filter_option = data.get("filter_option", "last_30_days")
-
-        try:
-            api_key = (
-                agents_collection.find_one({"_id": ObjectId(api_key_id), "user": user})[
-                    "key"
-                ]
-                if api_key_id
-                else None
-            )
-        except Exception as err:
-            current_app.logger.error(f"Error getting API key: {err}", exc_info=True)
-            return make_response(jsonify({"success": False}), 400)
-        end_date = datetime.datetime.now(datetime.timezone.utc)
-
-        if filter_option == "last_hour":
-            start_date = end_date - datetime.timedelta(hours=1)
-            group_format = "%Y-%m-%d %H:%M:00"
-            date_field = {
-                "$dateToString": {
-                    "format": group_format,
-                    "date": "$queries.feedback_timestamp",
-                }
-            }
-        elif filter_option == "last_24_hour":
-            start_date = end_date - datetime.timedelta(hours=24)
-            group_format = "%Y-%m-%d %H:00"
-            date_field = {
-                "$dateToString": {
-                    "format": group_format,
-                    "date": "$queries.feedback_timestamp",
-                }
-            }
-        else:
-            if filter_option in ["last_7_days", "last_15_days", "last_30_days"]:
-                filter_days = (
-                    6
-                    if filter_option == "last_7_days"
-                    else (14 if filter_option == "last_15_days" else 29)
-                )
-            else:
-                return make_response(
-                    jsonify({"success": False, "message": "Invalid option"}), 400
-                )
-            start_date = end_date - datetime.timedelta(days=filter_days)
-            start_date = start_date.replace(hour=0, minute=0, second=0, microsecond=0)
-            end_date = end_date.replace(
-                hour=23, minute=59, second=59, microsecond=999999
-            )
-            group_format = "%Y-%m-%d"
-            date_field = {
-                "$dateToString": {
-                    "format": group_format,
-                    "date": "$queries.feedback_timestamp",
-                }
-            }
-        try:
-            match_stage = {
-                "$match": {
-                    "queries.feedback_timestamp": {
-                        "$gte": start_date,
-                        "$lte": end_date,
-                    },
-                    "queries.feedback": {"$exists": True},
-                }
-            }
-            if api_key:
-                match_stage["$match"]["api_key"] = api_key
-            pipeline = [
-                match_stage,
-                {"$unwind": "$queries"},
-                {"$match": {"queries.feedback": {"$exists": True}}},
-                {
-                    "$group": {
-                        "_id": {"time": date_field, "feedback": "$queries.feedback"},
-                        "count": {"$sum": 1},
-                    }
-                },
-                {
-                    "$group": {
-                        "_id": "$_id.time",
-                        "positive": {
-                            "$sum": {
-                                "$cond": [
-                                    {"$eq": ["$_id.feedback", "LIKE"]},
-                                    "$count",
-                                    0,
-                                ]
-                            }
-                        },
-                        "negative": {
-                            "$sum": {
-                                "$cond": [
-                                    {"$eq": ["$_id.feedback", "DISLIKE"]},
-                                    "$count",
-                                    0,
-                                ]
-                            }
-                        },
-                    }
-                },
-                {"$sort": {"_id": 1}},
-            ]
-
-            feedback_data = conversations_collection.aggregate(pipeline)
-
-            if filter_option == "last_hour":
-                intervals = generate_minute_range(start_date, end_date)
-            elif filter_option == "last_24_hour":
-                intervals = generate_hourly_range(start_date, end_date)
-            else:
-                intervals = generate_date_range(start_date, end_date)
-            daily_feedback = {
-                interval: {"positive": 0, "negative": 0} for interval in intervals
-            }
-
-            for entry in feedback_data:
-                daily_feedback[entry["_id"]] = {
-                    "positive": entry["positive"],
-                    "negative": entry["negative"],
-                }
-        except Exception as err:
-            current_app.logger.error(
-                f"Error getting feedback analytics: {err}", exc_info=True
-            )
-            return make_response(jsonify({"success": False}), 400)
-        return make_response(
-            jsonify({"success": True, "feedback": daily_feedback}), 200
-        )
-
-
-@user_ns.route("/api/get_user_logs")
-class GetUserLogs(Resource):
-    get_user_logs_model = api.model(
-        "GetUserLogsModel",
-        {
-            "page": fields.Integer(
-                required=False,
-                description="Page number for pagination",
-                default=1,
-            ),
-            "api_key_id": fields.String(required=False, description="API Key ID"),
-            "page_size": fields.Integer(
-                required=False,
-                description="Number of logs per page",
-                default=10,
-            ),
-        },
-    )
-
-    @api.expect(get_user_logs_model)
-    @api.doc(description="Get user logs with pagination")
-    def post(self):
-        decoded_token = request.decoded_token
-        if not decoded_token:
-            return make_response(jsonify({"success": False}), 401)
-        user = decoded_token.get("sub")
-        data = request.get_json()
-        page = int(data.get("page", 1))
-        api_key_id = data.get("api_key_id")
-        page_size = int(data.get("page_size", 10))
-        skip = (page - 1) * page_size
-
-        try:
-            api_key = (
-                agents_collection.find_one({"_id": ObjectId(api_key_id)})["key"]
-                if api_key_id
-                else None
-            )
-        except Exception as err:
-            current_app.logger.error(f"Error getting API key: {err}", exc_info=True)
-            return make_response(jsonify({"success": False}), 400)
-        query = {"user": user}
-        if api_key:
-            query = {"api_key": api_key}
-        items_cursor = (
-            user_logs_collection.find(query)
-            .sort("timestamp", -1)
-            .skip(skip)
-            .limit(page_size + 1)
-        )
-        items = list(items_cursor)
-
-        results = [
-            {
-                "id": str(item.get("_id")),
-                "action": item.get("action"),
-                "level": item.get("level"),
-                "user": item.get("user"),
-                "question": item.get("question"),
-                "sources": item.get("sources"),
-                "retriever_params": item.get("retriever_params"),
-                "timestamp": item.get("timestamp"),
-            }
-            for item in items[:page_size]
-        ]
-
-        has_more = len(items) > page_size
-
-        return make_response(
-            jsonify(
-                {
-                    "success": True,
-                    "logs": results,
-                    "page": page,
-                    "page_size": page_size,
-                    "has_more": has_more,
-                }
-            ),
-            200,
-        )
-
-
-@user_ns.route("/api/manage_sync")
-class ManageSync(Resource):
-    manage_sync_model = api.model(
-        "ManageSyncModel",
-        {
-            "source_id": fields.String(required=True, description="Source ID"),
-            "sync_frequency": fields.String(
-                required=True,
-                description="Sync frequency (never, daily, weekly, monthly)",
-            ),
-        },
-    )
-
-    @api.expect(manage_sync_model)
-    @api.doc(description="Manage sync frequency for sources")
-    def post(self):
-        decoded_token = request.decoded_token
-        if not decoded_token:
-            return make_response(jsonify({"success": False}), 401)
-        user = decoded_token.get("sub")
-        data = request.get_json()
-        required_fields = ["source_id", "sync_frequency"]
-        missing_fields = check_required_fields(data, required_fields)
-        if missing_fields:
-            return missing_fields
-        source_id = data["source_id"]
-        sync_frequency = data["sync_frequency"]
-
-        if sync_frequency not in ["never", "daily", "weekly", "monthly"]:
-            return make_response(
-                jsonify({"success": False, "message": "Invalid frequency"}), 400
-            )
-        update_data = {"$set": {"sync_frequency": sync_frequency}}
-        try:
-            sources_collection.update_one(
-                {
-                    "_id": ObjectId(source_id),
-                    "user": user,
-                },
-                update_data,
-            )
-        except Exception as err:
-            current_app.logger.error(
-                f"Error updating sync frequency: {err}", exc_info=True
-            )
-            return make_response(jsonify({"success": False}), 400)
-        return make_response(jsonify({"success": True}), 200)
-
-
-@user_ns.route("/api/tts")
-class TextToSpeech(Resource):
-    tts_model = api.model(
-        "TextToSpeechModel",
-        {
-            "text": fields.String(
-                required=True, description="Text to be synthesized as audio"
-            ),
-        },
-    )
-
-    @api.expect(tts_model)
-    @api.doc(description="Synthesize audio speech from text")
-    def post(self):
-        data = request.get_json()
-        text = data["text"]
-        try:
-            tts_instance = GoogleTTS()
-            audio_base64, detected_language = tts_instance.text_to_speech(text)
-            return make_response(
-                jsonify(
-                    {
-                        "success": True,
-                        "audio_base64": audio_base64,
-                        "lang": detected_language,
-                    }
-                ),
-                200,
-            )
-        except Exception as err:
-            current_app.logger.error(f"Error synthesizing audio: {err}", exc_info=True)
-            return make_response(jsonify({"success": False}), 400)
-
-
-@user_ns.route("/api/available_tools")
-class AvailableTools(Resource):
-    @api.doc(description="Get available tools for a user")
-    def get(self):
-        try:
-            tools_metadata = []
-            for tool_name, tool_instance in tool_manager.tools.items():
-                doc = tool_instance.__doc__.strip()
-                lines = doc.split("\n", 1)
-                name = lines[0].strip()
-                description = lines[1].strip() if len(lines) > 1 else ""
-                tools_metadata.append(
-                    {
-                        "name": tool_name,
-                        "displayName": name,
-                        "description": description,
-                        "configRequirements": tool_instance.get_config_requirements(),
-                    }
-                )
-        except Exception as err:
-            current_app.logger.error(
-                f"Error getting available tools: {err}", exc_info=True
-            )
-            return make_response(jsonify({"success": False}), 400)
-        return make_response(jsonify({"success": True, "data": tools_metadata}), 200)
-
-
-@user_ns.route("/api/get_tools")
-class GetTools(Resource):
-    @api.doc(description="Get tools created by a user")
-    def get(self):
-        try:
-            decoded_token = request.decoded_token
-            if not decoded_token:
-                return make_response(jsonify({"success": False}), 401)
-            user = decoded_token.get("sub")
-            tools = user_tools_collection.find({"user": user})
-            user_tools = []
-            for tool in tools:
-                tool["id"] = str(tool["_id"])
-                tool.pop("_id")
-                user_tools.append(tool)
-        except Exception as err:
-            current_app.logger.error(f"Error getting user tools: {err}", exc_info=True)
-            return make_response(jsonify({"success": False}), 400)
-        return make_response(jsonify({"success": True, "tools": user_tools}), 200)
-
-
-@user_ns.route("/api/create_tool")
-class CreateTool(Resource):
-    @api.expect(
-        api.model(
-            "CreateToolModel",
-            {
-                "name": fields.String(required=True, description="Name of the tool"),
-                "displayName": fields.String(
-                    required=True, description="Display name for the tool"
-                ),
-                "description": fields.String(
-                    required=True, description="Tool description"
-                ),
-                "config": fields.Raw(
-                    required=True, description="Configuration of the tool"
-                ),
-                "customName": fields.String(
-                    required=False, description="Custom name for the tool"
-                ),
-                "status": fields.Boolean(
-                    required=True, description="Status of the tool"
-                ),
-            },
-        )
-    )
-    @api.doc(description="Create a new tool")
-    def post(self):
-        decoded_token = request.decoded_token
-        if not decoded_token:
-            return make_response(jsonify({"success": False}), 401)
-        user = decoded_token.get("sub")
-        data = request.get_json()
-        required_fields = [
-            "name",
-            "displayName",
-            "description",
-            "config",
-            "status",
-        ]
-        missing_fields = check_required_fields(data, required_fields)
-        if missing_fields:
-            return missing_fields
-        try:
-            tool_instance = tool_manager.tools.get(data["name"])
-            if not tool_instance:
-                return make_response(
-                    jsonify({"success": False, "message": "Tool not found"}), 404
-                )
-            actions_metadata = tool_instance.get_actions_metadata()
-            transformed_actions = []
-            for action in actions_metadata:
-                action["active"] = True
-                if "parameters" in action:
-                    if "properties" in action["parameters"]:
-                        for param_name, param_details in action["parameters"][
-                            "properties"
-                        ].items():
-                            param_details["filled_by_llm"] = True
-                            param_details["value"] = ""
-                transformed_actions.append(action)
-        except Exception as err:
-            current_app.logger.error(
-                f"Error getting tool actions: {err}", exc_info=True
-            )
-            return make_response(jsonify({"success": False}), 400)
-        try:
-            new_tool = {
-                "user": user,
-                "name": data["name"],
-                "displayName": data["displayName"],
-                "description": data["description"],
-                "customName": data.get("customName", ""),
-                "actions": transformed_actions,
-                "config": data["config"],
-                "status": data["status"],
-            }
-            resp = user_tools_collection.insert_one(new_tool)
-            new_id = str(resp.inserted_id)
-        except Exception as err:
-            current_app.logger.error(f"Error creating tool: {err}", exc_info=True)
-            return make_response(jsonify({"success": False}), 400)
-        return make_response(jsonify({"id": new_id}), 200)
-
-
-@user_ns.route("/api/update_tool")
-class UpdateTool(Resource):
-    @api.expect(
-        api.model(
-            "UpdateToolModel",
-            {
-                "id": fields.String(required=True, description="Tool ID"),
-                "name": fields.String(description="Name of the tool"),
-                "displayName": fields.String(description="Display name for the tool"),
-                "customName": fields.String(description="Custom name for the tool"),
-                "description": fields.String(description="Tool description"),
-                "config": fields.Raw(description="Configuration of the tool"),
-                "actions": fields.List(
-                    fields.Raw, description="Actions the tool can perform"
-                ),
-                "status": fields.Boolean(description="Status of the tool"),
-            },
-        )
-    )
-    @api.doc(description="Update a tool by ID")
-    def post(self):
-        decoded_token = request.decoded_token
-        if not decoded_token:
-            return make_response(jsonify({"success": False}), 401)
-        user = decoded_token.get("sub")
-        data = request.get_json()
-        required_fields = ["id"]
-        missing_fields = check_required_fields(data, required_fields)
-        if missing_fields:
-            return missing_fields
-        try:
-            update_data = {}
-            if "name" in data:
-                update_data["name"] = data["name"]
-            if "displayName" in data:
-                update_data["displayName"] = data["displayName"]
-            if "customName" in data:
-                update_data["customName"] = data["customName"]
-            if "description" in data:
-                update_data["description"] = data["description"]
-            if "actions" in data:
-                update_data["actions"] = data["actions"]
-            if "config" in data:
-                if "actions" in data["config"]:
-                    for action_name in list(data["config"]["actions"].keys()):
-                        if not validate_function_name(action_name):
-                            return make_response(
-                                jsonify(
-                                    {
-                                        "success": False,
-                                        "message": f"Invalid function name '{action_name}'. Function names must match pattern '^[a-zA-Z0-9_-]+$'.",
-                                        "param": "tools[].function.name",
-                                    }
-                                ),
-                                400,
-                            )
-                tool_doc = user_tools_collection.find_one(
-                    {"_id": ObjectId(data["id"]), "user": user}
-                )
-                if tool_doc and tool_doc.get("name") == "mcp_tool":
-                    config = data["config"]
-                    existing_config = tool_doc.get("config", {})
-                    storage_config = existing_config.copy()
-
-                    storage_config.update(config)
-                    existing_credentials = {}
-                    if "encrypted_credentials" in existing_config:
-                        existing_credentials = decrypt_credentials(
-                            existing_config["encrypted_credentials"], user
-                        )
-                    auth_credentials = existing_credentials.copy()
-                    auth_type = storage_config.get("auth_type", "none")
-                    if auth_type == "api_key":
-                        if "api_key" in config and config["api_key"]:
-                            auth_credentials["api_key"] = config["api_key"]
-                        if "api_key_header" in config:
-                            auth_credentials["api_key_header"] = config[
-                                "api_key_header"
-                            ]
-                    elif auth_type == "bearer":
-                        if "bearer_token" in config and config["bearer_token"]:
-                            auth_credentials["bearer_token"] = config["bearer_token"]
-                        elif "encrypted_token" in config and config["encrypted_token"]:
-                            auth_credentials["bearer_token"] = config["encrypted_token"]
-                    elif auth_type == "basic":
-                        if "username" in config and config["username"]:
-                            auth_credentials["username"] = config["username"]
-                        if "password" in config and config["password"]:
-                            auth_credentials["password"] = config["password"]
-                    if auth_type != "none" and auth_credentials:
-                        encrypted_credentials_string = encrypt_credentials(
-                            auth_credentials, user
-                        )
-                        storage_config["encrypted_credentials"] = (
-                            encrypted_credentials_string
-                        )
-                    elif auth_type == "none":
-                        storage_config.pop("encrypted_credentials", None)
-                    for field in [
-                        "api_key",
-                        "bearer_token",
-                        "encrypted_token",
-                        "username",
-                        "password",
-                        "api_key_header",
-                    ]:
-                        storage_config.pop(field, None)
-                    update_data["config"] = storage_config
-                else:
-                    update_data["config"] = data["config"]
-            if "status" in data:
-                update_data["status"] = data["status"]
-            user_tools_collection.update_one(
-                {"_id": ObjectId(data["id"]), "user": user},
-                {"$set": update_data},
-            )
-        except Exception as err:
-            current_app.logger.error(f"Error updating tool: {err}", exc_info=True)
-            return make_response(jsonify({"success": False}), 400)
-        return make_response(jsonify({"success": True}), 200)
-
-
-@user_ns.route("/api/update_tool_config")
-class UpdateToolConfig(Resource):
-    @api.expect(
-        api.model(
-            "UpdateToolConfigModel",
-            {
-                "id": fields.String(required=True, description="Tool ID"),
-                "config": fields.Raw(
-                    required=True, description="Configuration of the tool"
-                ),
-            },
-        )
-    )
-    @api.doc(description="Update the configuration of a tool")
-    def post(self):
-        decoded_token = request.decoded_token
-        if not decoded_token:
-            return make_response(jsonify({"success": False}), 401)
-        user = decoded_token.get("sub")
-        data = request.get_json()
-        required_fields = ["id", "config"]
-        missing_fields = check_required_fields(data, required_fields)
-        if missing_fields:
-            return missing_fields
-        try:
-            user_tools_collection.update_one(
-                {"_id": ObjectId(data["id"]), "user": user},
-                {"$set": {"config": data["config"]}},
-            )
-        except Exception as err:
-            current_app.logger.error(
-                f"Error updating tool config: {err}", exc_info=True
-            )
-            return make_response(jsonify({"success": False}), 400)
-        return make_response(jsonify({"success": True}), 200)
-
-
-@user_ns.route("/api/update_tool_actions")
-class UpdateToolActions(Resource):
-    @api.expect(
-        api.model(
-            "UpdateToolActionsModel",
-            {
-                "id": fields.String(required=True, description="Tool ID"),
-                "actions": fields.List(
-                    fields.Raw,
-                    required=True,
-                    description="Actions the tool can perform",
-                ),
-            },
-        )
-    )
-    @api.doc(description="Update the actions of a tool")
-    def post(self):
-        decoded_token = request.decoded_token
-        if not decoded_token:
-            return make_response(jsonify({"success": False}), 401)
-        user = decoded_token.get("sub")
-        data = request.get_json()
-        required_fields = ["id", "actions"]
-        missing_fields = check_required_fields(data, required_fields)
-        if missing_fields:
-            return missing_fields
-        try:
-            user_tools_collection.update_one(
-                {"_id": ObjectId(data["id"]), "user": user},
-                {"$set": {"actions": data["actions"]}},
-            )
-        except Exception as err:
-            current_app.logger.error(
-                f"Error updating tool actions: {err}", exc_info=True
-            )
-            return make_response(jsonify({"success": False}), 400)
-        return make_response(jsonify({"success": True}), 200)
-
-
-@user_ns.route("/api/update_tool_status")
-class UpdateToolStatus(Resource):
-    @api.expect(
-        api.model(
-            "UpdateToolStatusModel",
-            {
-                "id": fields.String(required=True, description="Tool ID"),
-                "status": fields.Boolean(
-                    required=True, description="Status of the tool"
-                ),
-            },
-        )
-    )
-    @api.doc(description="Update the status of a tool")
-    def post(self):
-        decoded_token = request.decoded_token
-        if not decoded_token:
-            return make_response(jsonify({"success": False}), 401)
-        user = decoded_token.get("sub")
-        data = request.get_json()
-        required_fields = ["id", "status"]
-        missing_fields = check_required_fields(data, required_fields)
-        if missing_fields:
-            return missing_fields
-        try:
-            user_tools_collection.update_one(
-                {"_id": ObjectId(data["id"]), "user": user},
-                {"$set": {"status": data["status"]}},
-            )
-        except Exception as err:
-            current_app.logger.error(
-                f"Error updating tool status: {err}", exc_info=True
-            )
-            return make_response(jsonify({"success": False}), 400)
-        return make_response(jsonify({"success": True}), 200)
-
-
-@user_ns.route("/api/delete_tool")
-class DeleteTool(Resource):
-    @api.expect(
-        api.model(
-            "DeleteToolModel",
-            {"id": fields.String(required=True, description="Tool ID")},
-        )
-    )
-    @api.doc(description="Delete a tool by ID")
-    def post(self):
-        decoded_token = request.decoded_token
-        if not decoded_token:
-            return make_response(jsonify({"success": False}), 401)
-        user = decoded_token.get("sub")
-        data = request.get_json()
-        required_fields = ["id"]
-        missing_fields = check_required_fields(data, required_fields)
-        if missing_fields:
-            return missing_fields
-        try:
-            result = user_tools_collection.delete_one(
-                {"_id": ObjectId(data["id"]), "user": user}
-            )
-            if result.deleted_count == 0:
-                return {"success": False, "message": "Tool not found"}, 404
-        except Exception as err:
-            current_app.logger.error(f"Error deleting tool: {err}", exc_info=True)
-            return {"success": False}, 400
-        return {"success": True}, 200
-
-
-@user_ns.route("/api/get_chunks")
-class GetChunks(Resource):
-    @api.doc(
-        description="Retrieves chunks from a document, optionally filtered by file path and search term",
-        params={
-            "id": "The document ID",
-            "page": "Page number for pagination",
-            "per_page": "Number of chunks per page",
-            "path": "Optional: Filter chunks by relative file path",
-            "search": "Optional: Search term to filter chunks by title or content",
-        },
-    )
-    def get(self):
-        decoded_token = request.decoded_token
-        if not decoded_token:
-            return make_response(jsonify({"success": False}), 401)
-        user = decoded_token.get("sub")
-        doc_id = request.args.get("id")
-        page = int(request.args.get("page", 1))
-        per_page = int(request.args.get("per_page", 10))
-        path = request.args.get("path")
-        search_term = request.args.get("search", "").strip().lower()
-
-        if not ObjectId.is_valid(doc_id):
-            return make_response(jsonify({"error": "Invalid doc_id"}), 400)
-        doc = sources_collection.find_one({"_id": ObjectId(doc_id), "user": user})
-        if not doc:
-            return make_response(
-                jsonify({"error": "Document not found or access denied"}), 404
-            )
-        try:
-            store = get_vector_store(doc_id)
-            chunks = store.get_chunks()
-
-            filtered_chunks = []
-            for chunk in chunks:
-                metadata = chunk.get("metadata", {})
-
-                # Filter by path if provided
-
-                if path:
-                    chunk_source = metadata.get("source", "")
-                    # Check if the chunk's source matches the requested path
-
-                    if not chunk_source or not chunk_source.endswith(path):
-                        continue
-                # Filter by search term if provided
-
-                if search_term:
-                    text_match = search_term in chunk.get("text", "").lower()
-                    title_match = search_term in metadata.get("title", "").lower()
-
-                    if not (text_match or title_match):
-                        continue
-                filtered_chunks.append(chunk)
-            chunks = filtered_chunks
-
-            total_chunks = len(chunks)
-            start = (page - 1) * per_page
-            end = start + per_page
-            paginated_chunks = chunks[start:end]
-
-            return make_response(
-                jsonify(
-                    {
-                        "page": page,
-                        "per_page": per_page,
-                        "total": total_chunks,
-                        "chunks": paginated_chunks,
-                        "path": path if path else None,
-                        "search": search_term if search_term else None,
-                    }
-                ),
-                200,
-            )
-        except Exception as e:
-            current_app.logger.error(f"Error getting chunks: {e}", exc_info=True)
-            return make_response(jsonify({"success": False}), 500)
-
-
-@user_ns.route("/api/add_chunk")
-class AddChunk(Resource):
-    @api.expect(
-        api.model(
-            "AddChunkModel",
-            {
-                "id": fields.String(required=True, description="Document ID"),
-                "text": fields.String(required=True, description="Text of the chunk"),
-                "metadata": fields.Raw(
-                    required=False,
-                    description="Metadata associated with the chunk",
-                ),
-            },
-        )
-    )
-    @api.doc(
-        description="Adds a new chunk to the document",
-    )
-    def post(self):
-        decoded_token = request.decoded_token
-        if not decoded_token:
-            return make_response(jsonify({"success": False}), 401)
-        user = decoded_token.get("sub")
-        data = request.get_json()
-        required_fields = ["id", "text"]
-        missing_fields = check_required_fields(data, required_fields)
-        if missing_fields:
-            return missing_fields
-        doc_id = data.get("id")
-        text = data.get("text")
-        metadata = data.get("metadata", {})
-        token_count = num_tokens_from_string(text)
-        metadata["token_count"] = token_count
-
-        if not ObjectId.is_valid(doc_id):
-            return make_response(jsonify({"error": "Invalid doc_id"}), 400)
-        doc = sources_collection.find_one({"_id": ObjectId(doc_id), "user": user})
-        if not doc:
-            return make_response(
-                jsonify({"error": "Document not found or access denied"}), 404
-            )
-        try:
-            store = get_vector_store(doc_id)
-            chunk_id = store.add_chunk(text, metadata)
-            return make_response(
-                jsonify({"message": "Chunk added successfully", "chunk_id": chunk_id}),
-                201,
-            )
-        except Exception as e:
-            current_app.logger.error(f"Error adding chunk: {e}", exc_info=True)
-            return make_response(jsonify({"success": False}), 500)
-
-
-@user_ns.route("/api/delete_chunk")
-class DeleteChunk(Resource):
-    @api.doc(
-        description="Deletes a specific chunk from the document.",
-        params={"id": "The document ID", "chunk_id": "The ID of the chunk to delete"},
-    )
-    def delete(self):
-        decoded_token = request.decoded_token
-        if not decoded_token:
-            return make_response(jsonify({"success": False}), 401)
-        user = decoded_token.get("sub")
-        doc_id = request.args.get("id")
-        chunk_id = request.args.get("chunk_id")
-
-        if not ObjectId.is_valid(doc_id):
-            return make_response(jsonify({"error": "Invalid doc_id"}), 400)
-        doc = sources_collection.find_one({"_id": ObjectId(doc_id), "user": user})
-        if not doc:
-            return make_response(
-                jsonify({"error": "Document not found or access denied"}), 404
-            )
-        try:
-            store = get_vector_store(doc_id)
-            deleted = store.delete_chunk(chunk_id)
-            if deleted:
-                return make_response(
-                    jsonify({"message": "Chunk deleted successfully"}), 200
-                )
-            else:
-                return make_response(
-                    jsonify({"message": "Chunk not found or could not be deleted"}),
-                    404,
-                )
-        except Exception as e:
-            current_app.logger.error(f"Error deleting chunk: {e}", exc_info=True)
-            return make_response(jsonify({"success": False}), 500)
-
-
-@user_ns.route("/api/update_chunk")
-class UpdateChunk(Resource):
-    @api.expect(
-        api.model(
-            "UpdateChunkModel",
-            {
-                "id": fields.String(required=True, description="Document ID"),
-                "chunk_id": fields.String(
-                    required=True, description="Chunk ID to update"
-                ),
-                "text": fields.String(
-                    required=False, description="New text of the chunk"
-                ),
-                "metadata": fields.Raw(
-                    required=False,
-                    description="Updated metadata associated with the chunk",
-                ),
-            },
-        )
-    )
-    @api.doc(
-        description="Updates an existing chunk in the document.",
-    )
-    def put(self):
-        decoded_token = request.decoded_token
-        if not decoded_token:
-            return make_response(jsonify({"success": False}), 401)
-        user = decoded_token.get("sub")
-        data = request.get_json()
-        required_fields = ["id", "chunk_id"]
-        missing_fields = check_required_fields(data, required_fields)
-        if missing_fields:
-            return missing_fields
-        doc_id = data.get("id")
-        chunk_id = data.get("chunk_id")
-        text = data.get("text")
-        metadata = data.get("metadata")
-
-        if text is not None:
-            token_count = num_tokens_from_string(text)
-            if metadata is None:
-                metadata = {}
-            metadata["token_count"] = token_count
-        if not ObjectId.is_valid(doc_id):
-            return make_response(jsonify({"error": "Invalid doc_id"}), 400)
-        doc = sources_collection.find_one({"_id": ObjectId(doc_id), "user": user})
-        if not doc:
-            return make_response(
-                jsonify({"error": "Document not found or access denied"}), 404
-            )
-        try:
-            store = get_vector_store(doc_id)
-
-            chunks = store.get_chunks()
-            existing_chunk = next((c for c in chunks if c["doc_id"] == chunk_id), None)
-            if not existing_chunk:
-                return make_response(jsonify({"error": "Chunk not found"}), 404)
-            new_text = text if text is not None else existing_chunk["text"]
-
-            if metadata is not None:
-                new_metadata = existing_chunk["metadata"].copy()
-                new_metadata.update(metadata)
-            else:
-                new_metadata = existing_chunk["metadata"].copy()
-            if text is not None:
-                new_metadata["token_count"] = num_tokens_from_string(new_text)
-            try:
-                new_chunk_id = store.add_chunk(new_text, new_metadata)
-
-                deleted = store.delete_chunk(chunk_id)
-                if not deleted:
-                    current_app.logger.warning(
-                        f"Failed to delete old chunk {chunk_id}, but new chunk {new_chunk_id} was created"
-                    )
-                return make_response(
-                    jsonify(
-                        {
-                            "message": "Chunk updated successfully",
-                            "chunk_id": new_chunk_id,
-                            "original_chunk_id": chunk_id,
-                        }
-                    ),
-                    200,
-                )
-            except Exception as add_error:
-                current_app.logger.error(f"Failed to add updated chunk: {add_error}")
-                return make_response(
-                    jsonify({"error": "Failed to update chunk - addition failed"}), 500
-                )
-        except Exception as e:
-            current_app.logger.error(f"Error updating chunk: {e}", exc_info=True)
-            return make_response(jsonify({"success": False}), 500)
-
-
-@user_ns.route("/api/store_attachment")
-class StoreAttachment(Resource):
-    @api.expect(
-        api.model(
-            "AttachmentModel",
-            {
-                "file": fields.Raw(required=True, description="File to upload"),
-                "api_key": fields.String(
-                    required=False, description="API key (optional)"
-                ),
-            },
-        )
-    )
-    @api.doc(
-        description="Stores a single attachment without vectorization or training. Supports user or API key authentication."
-    )
-    def post(self):
-        decoded_token = getattr(request, "decoded_token", None)
-        api_key = request.form.get("api_key") or request.args.get("api_key")
-        file = request.files.get("file")
-
-        if not file or file.filename == "":
-            return make_response(
-                jsonify({"status": "error", "message": "Missing file"}),
-                400,
-            )
-        user = None
-        if decoded_token:
-            user = safe_filename(decoded_token.get("sub"))
-        elif api_key:
-            agent = agents_collection.find_one({"key": api_key})
-            if not agent:
-                return make_response(
-                    jsonify({"success": False, "message": "Invalid API key"}), 401
-                )
-            user = safe_filename(agent.get("user"))
-        else:
-            return make_response(
-                jsonify({"success": False, "message": "Authentication required"}), 401
-            )
-        try:
-            attachment_id = ObjectId()
-            original_filename = safe_filename(os.path.basename(file.filename))
-            relative_path = f"{settings.UPLOAD_FOLDER}/{user}/attachments/{str(attachment_id)}/{original_filename}"
-
-            metadata = storage.save_file(file, relative_path)
-
-            file_info = {
-                "filename": original_filename,
-                "attachment_id": str(attachment_id),
-                "path": relative_path,
-                "metadata": metadata,
-            }
-
-            task = store_attachment.delay(file_info, user)
-
-            return make_response(
-                jsonify(
-                    {
-                        "success": True,
-                        "task_id": task.id,
-                        "message": "File uploaded successfully. Processing started.",
-                    }
-                ),
-                200,
-            )
-        except Exception as err:
-            current_app.logger.error(f"Error storing attachment: {err}", exc_info=True)
-            return make_response(jsonify({"success": False, "error": str(err)}), 400)
-
-
-@user_ns.route("/api/images/<path:image_path>")
-class ServeImage(Resource):
-    @api.doc(description="Serve an image from storage")
-    def get(self, image_path):
-        try:
-            file_obj = storage.get_file(image_path)
-            extension = image_path.split(".")[-1].lower()
-            content_type = f"image/{extension}"
-            if extension == "jpg":
-                content_type = "image/jpeg"
-            response = make_response(file_obj.read())
-            response.headers.set("Content-Type", content_type)
-            response.headers.set("Cache-Control", "max-age=86400")
-
-            return response
-        except FileNotFoundError:
-            return make_response(
-                jsonify({"success": False, "message": "Image not found"}), 404
-            )
-        except Exception as e:
-            current_app.logger.error(f"Error serving image: {e}")
-            return make_response(
-                jsonify({"success": False, "message": "Error retrieving image"}), 500
-            )
-
-
-@user_ns.route("/api/directory_structure")
-class DirectoryStructure(Resource):
-    @api.doc(
-        description="Get the directory structure for a document",
-        params={"id": "The document ID"},
-    )
-    def get(self):
-        decoded_token = request.decoded_token
-        if not decoded_token:
-            return make_response(jsonify({"success": False}), 401)
-        user = decoded_token.get("sub")
-        doc_id = request.args.get("id")
-
-        if not doc_id:
-            return make_response(jsonify({"error": "Document ID is required"}), 400)
-        if not ObjectId.is_valid(doc_id):
-            return make_response(jsonify({"error": "Invalid document ID"}), 400)
-        try:
-            doc = sources_collection.find_one({"_id": ObjectId(doc_id), "user": user})
-            if not doc:
-                return make_response(
-                    jsonify({"error": "Document not found or access denied"}), 404
-                )
-            directory_structure = doc.get("directory_structure", {})
-            base_path = doc.get("file_path", "")
-
-            provider = None
-            remote_data = doc.get("remote_data")
-            try:
-                if isinstance(remote_data, str) and remote_data:
-                    remote_data_obj = json.loads(remote_data)
-                    provider = remote_data_obj.get("provider")
-            except Exception as e:
-                current_app.logger.warning(
-                    f"Failed to parse remote_data for doc {doc_id}: {e}"
-                )
-            return make_response(
-                jsonify(
-                    {
-                        "success": True,
-                        "directory_structure": directory_structure,
-                        "base_path": base_path,
-                        "provider": provider,
-                    }
-                ),
-                200,
-            )
-        except Exception as e:
-            current_app.logger.error(
-                f"Error retrieving directory structure: {e}", exc_info=True
-            )
-            return make_response(jsonify({"success": False, "error": str(e)}), 500)
-
-
-@user_ns.route("/api/mcp_server/test")
-class TestMCPServerConfig(Resource):
-    @api.expect(
-        api.model(
-            "MCPServerTestModel",
-            {
-                "config": fields.Raw(
-                    required=True, description="MCP server configuration to test"
-                ),
-            },
-        )
-    )
-    @api.doc(description="Test MCP server connection with provided configuration")
-    def post(self):
-        decoded_token = request.decoded_token
-        if not decoded_token:
-            return make_response(jsonify({"success": False}), 401)
-        user = decoded_token.get("sub")
-        data = request.get_json()
-
-        required_fields = ["config"]
-        missing_fields = check_required_fields(data, required_fields)
-        if missing_fields:
-            return missing_fields
-        try:
-            config = data["config"]
-
-            auth_credentials = {}
-            auth_type = config.get("auth_type", "none")
-
-            if auth_type == "api_key" and "api_key" in config:
-                auth_credentials["api_key"] = config["api_key"]
-                if "api_key_header" in config:
-                    auth_credentials["api_key_header"] = config["api_key_header"]
-            elif auth_type == "bearer" and "bearer_token" in config:
-                auth_credentials["bearer_token"] = config["bearer_token"]
-            elif auth_type == "basic":
-                if "username" in config:
-                    auth_credentials["username"] = config["username"]
-                if "password" in config:
-                    auth_credentials["password"] = config["password"]
-            test_config = config.copy()
-            test_config["auth_credentials"] = auth_credentials
-
-            mcp_tool = MCPTool(config=test_config, user_id=user)
-            result = mcp_tool.test_connection()
-
-            return make_response(jsonify(result), 200)
-        except Exception as e:
-            current_app.logger.error(f"Error testing MCP server: {e}", exc_info=True)
-            return make_response(
-                jsonify(
-                    {"success": False, "error": f"Connection test failed: {str(e)}"}
-                ),
-                500,
-            )
-
-
-@user_ns.route("/api/mcp_server/save")
-class MCPServerSave(Resource):
-    @api.expect(
-        api.model(
-            "MCPServerSaveModel",
-            {
-                "id": fields.String(
-                    required=False, description="Tool ID for updates (optional)"
-                ),
-                "displayName": fields.String(
-                    required=True, description="Display name for the MCP server"
-                ),
-                "config": fields.Raw(
-                    required=True, description="MCP server configuration"
-                ),
-                "status": fields.Boolean(
-                    required=False, default=True, description="Tool status"
-                ),
-            },
-        )
-    )
-    @api.doc(description="Create or update MCP server with automatic tool discovery")
-    def post(self):
-        decoded_token = request.decoded_token
-        if not decoded_token:
-            return make_response(jsonify({"success": False}), 401)
-        user = decoded_token.get("sub")
-        data = request.get_json()
-
-        required_fields = ["displayName", "config"]
-        missing_fields = check_required_fields(data, required_fields)
-        if missing_fields:
-            return missing_fields
-        try:
-            config = data["config"]
-
-            auth_credentials = {}
-            auth_type = config.get("auth_type", "none")
-            if auth_type == "api_key":
-                if "api_key" in config and config["api_key"]:
-                    auth_credentials["api_key"] = config["api_key"]
-                if "api_key_header" in config:
-                    auth_credentials["api_key_header"] = config["api_key_header"]
-            elif auth_type == "bearer":
-                if "bearer_token" in config and config["bearer_token"]:
-                    auth_credentials["bearer_token"] = config["bearer_token"]
-            elif auth_type == "basic":
-                if "username" in config and config["username"]:
-                    auth_credentials["username"] = config["username"]
-                if "password" in config and config["password"]:
-                    auth_credentials["password"] = config["password"]
-            mcp_config = config.copy()
-            mcp_config["auth_credentials"] = auth_credentials
-=======
->>>>>>> 160ad2dc
 
 # Analytics
 api.add_namespace(analytics_ns)
