from typing import Dict, Generator

from application.agents.base import BaseAgent
from application.logging import LogContext

from application.retriever.base import BaseRetriever
import logging
logger = logging.getLogger(__name__)

class ClassicAgent(BaseAgent):
<<<<<<< HEAD
    def __init__(
        self,
        endpoint,
        llm_name,
        gpt_model,
        api_key,
        user_api_key=None,
        prompt="",
        chat_history=None,
        decoded_token=None,
        attachments=None,
    ):
        super().__init__(
            endpoint, llm_name, gpt_model, api_key, user_api_key, decoded_token, attachments
        )
        self.user = decoded_token.get("sub")
        self.prompt = prompt
        self.chat_history = chat_history if chat_history is not None else []

    @log_activity()
    def gen(
        self, query: str, retriever: BaseRetriever, log_context: LogContext = None
    ) -> Generator[Dict, None, None]:
        yield from self._gen_inner(query, retriever, log_context)

=======
>>>>>>> 632cba86
    def _gen_inner(
        self, query: str, retriever: BaseRetriever, log_context: LogContext
    ) -> Generator[Dict, None, None]:
        retrieved_data = self._retriever_search(retriever, query, log_context)

        tools_dict = self._get_user_tools(self.user)
        self._prepare_tools(tools_dict)

        messages = self._build_messages(self.prompt, query, retrieved_data)

        resp = self._llm_gen(messages, log_context)

        if isinstance(resp, str):
            yield {"answer": resp}
            return
        if (
            hasattr(resp, "message")
            and hasattr(resp.message, "content")
            and resp.message.content is not None
        ):
            yield {"answer": resp.message.content}
            return

<<<<<<< HEAD
        resp = self._llm_handler(resp, tools_dict, messages_combine, log_context, self.attachments)
=======
        resp = self._llm_handler(resp, tools_dict, messages, log_context)
>>>>>>> 632cba86

        if isinstance(resp, str):
            yield {"answer": resp}
        elif (
            hasattr(resp, "message")
            and hasattr(resp.message, "content")
            and resp.message.content is not None
        ):
            yield {"answer": resp.message.content}
        else:
            completion = self.llm.gen_stream(
                model=self.gpt_model, messages=messages, tools=self.tools
            )
            for line in completion:
                if isinstance(line, str):
                    yield {"answer": line}

        yield {"sources": retrieved_data}
<<<<<<< HEAD
        yield {"tool_calls": self.tool_calls.copy()}

    def _retriever_search(self, retriever, query, log_context):
        retrieved_data = retriever.search(query)
        if log_context:
            data = build_stack_data(retriever, exclude_attributes=["llm"])
            log_context.stacks.append({"component": "retriever", "data": data})
        return retrieved_data

    def _llm_gen(self, messages_combine, log_context):
        resp = self.llm.gen_stream(
            model=self.gpt_model, messages=messages_combine, tools=self.tools
        )
        if log_context:
            data = build_stack_data(self.llm)
            log_context.stacks.append({"component": "llm", "data": data})
        return resp

    def _llm_handler(self, resp, tools_dict, messages_combine, log_context, attachments=None):
        logger.info(f"Handling LLM response with {len(attachments) if attachments else 0} attachments")
        resp = self.llm_handler.handle_response(
            self, resp, tools_dict, messages_combine, attachments=attachments
        )
        if log_context:
            data = build_stack_data(self.llm_handler)
            log_context.stacks.append({"component": "llm_handler", "data": data})
        return resp
=======
        yield {"tool_calls": self.tool_calls.copy()}
>>>>>>> 632cba86
<|MERGE_RESOLUTION|>--- conflicted
+++ resolved
@@ -8,34 +8,6 @@
 logger = logging.getLogger(__name__)
 
 class ClassicAgent(BaseAgent):
-<<<<<<< HEAD
-    def __init__(
-        self,
-        endpoint,
-        llm_name,
-        gpt_model,
-        api_key,
-        user_api_key=None,
-        prompt="",
-        chat_history=None,
-        decoded_token=None,
-        attachments=None,
-    ):
-        super().__init__(
-            endpoint, llm_name, gpt_model, api_key, user_api_key, decoded_token, attachments
-        )
-        self.user = decoded_token.get("sub")
-        self.prompt = prompt
-        self.chat_history = chat_history if chat_history is not None else []
-
-    @log_activity()
-    def gen(
-        self, query: str, retriever: BaseRetriever, log_context: LogContext = None
-    ) -> Generator[Dict, None, None]:
-        yield from self._gen_inner(query, retriever, log_context)
-
-=======
->>>>>>> 632cba86
     def _gen_inner(
         self, query: str, retriever: BaseRetriever, log_context: LogContext
     ) -> Generator[Dict, None, None]:
@@ -47,6 +19,8 @@
         messages = self._build_messages(self.prompt, query, retrieved_data)
 
         resp = self._llm_gen(messages, log_context)
+        
+        attachments = self.attachments
 
         if isinstance(resp, str):
             yield {"answer": resp}
@@ -59,11 +33,7 @@
             yield {"answer": resp.message.content}
             return
 
-<<<<<<< HEAD
-        resp = self._llm_handler(resp, tools_dict, messages_combine, log_context, self.attachments)
-=======
-        resp = self._llm_handler(resp, tools_dict, messages, log_context)
->>>>>>> 632cba86
+        resp = self._llm_handler(resp, tools_dict, messages, log_context,attachments)
 
         if isinstance(resp, str):
             yield {"answer": resp}
@@ -82,34 +52,4 @@
                     yield {"answer": line}
 
         yield {"sources": retrieved_data}
-<<<<<<< HEAD
-        yield {"tool_calls": self.tool_calls.copy()}
-
-    def _retriever_search(self, retriever, query, log_context):
-        retrieved_data = retriever.search(query)
-        if log_context:
-            data = build_stack_data(retriever, exclude_attributes=["llm"])
-            log_context.stacks.append({"component": "retriever", "data": data})
-        return retrieved_data
-
-    def _llm_gen(self, messages_combine, log_context):
-        resp = self.llm.gen_stream(
-            model=self.gpt_model, messages=messages_combine, tools=self.tools
-        )
-        if log_context:
-            data = build_stack_data(self.llm)
-            log_context.stacks.append({"component": "llm", "data": data})
-        return resp
-
-    def _llm_handler(self, resp, tools_dict, messages_combine, log_context, attachments=None):
-        logger.info(f"Handling LLM response with {len(attachments) if attachments else 0} attachments")
-        resp = self.llm_handler.handle_response(
-            self, resp, tools_dict, messages_combine, attachments=attachments
-        )
-        if log_context:
-            data = build_stack_data(self.llm_handler)
-            log_context.stacks.append({"component": "llm_handler", "data": data})
-        return resp
-=======
-        yield {"tool_calls": self.tool_calls.copy()}
->>>>>>> 632cba86
+        yield {"tool_calls": self.tool_calls.copy()}