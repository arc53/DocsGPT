--- conflicted
+++ resolved
@@ -66,9 +66,3 @@
 With the local server running, you can access the documentation on your local environment by visiting `http://localhost:5000`. Here, you can explore various markdown files and make necessary changes.
 
 **Note:** This guide assumes that you have Node.js and npm installed on your machine. It involves setting up a local server using Yarn to access and edit the documentation offline. In case of any issues, please ensure that your Node.js and npm installations are correct and that Yarn is properly installed.
-
-<<<<<<< HEAD
-Thanks! 🚀
-=======
-- **Footnotes:** This guide assumes you have Node.js and npm installed. The guide involves running a local server using yarn, and viewing the documentation offline. If you encounter any issues, it may be worth verifying your Node.js and npm installations and whether you have installed yarn correctly.
->>>>>>> 465c4afe
