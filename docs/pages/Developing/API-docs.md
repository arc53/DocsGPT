--- conflicted
+++ resolved
@@ -104,11 +104,7 @@
 
 Responses:
 There are two types of responses:
-<<<<<<< HEAD
 1. While task is still running, where "current" will show progress from 0 to 100:
-=======
-1. While task is still running, where "current" will show progress from 0 to 100
->>>>>>> cb0e4b6e
 ```json
 {
   "result": {
