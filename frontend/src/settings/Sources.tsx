--- conflicted
+++ resolved
@@ -272,11 +272,7 @@
   return documentToView ? (
     <div className="mt-8 flex flex-col">
       {documentToView.isNested ? (
-<<<<<<< HEAD
         documentToView.type === 'connector:file' ? (
-=======
-        documentToView.type === 'connector' ? (
->>>>>>> e26ad3c4
           <ConnectorTreeComponent
             docId={documentToView.id || ''}
             sourceName={documentToView.name}
@@ -354,29 +350,18 @@
               </p>
             </div>
           ) : (
-<<<<<<< HEAD
-            <div className="w-full grid grid-cols-1 sm:grid-cols-2 lg:grid-cols-3 xl:grid-cols-4 gap-6 px-2 py-4">
-=======
             <div className="grid w-full grid-cols-1 gap-6 px-2 py-4 sm:grid-cols-2 lg:grid-cols-3 xl:grid-cols-4">
->>>>>>> e26ad3c4
               {currentDocuments.map((document, index) => {
                 const docId = document.id ? document.id.toString() : '';
 
                 return (
                   <div key={docId} className="relative">
                     <div
-<<<<<<< HEAD
-                      className={`flex h-[130px] w-full flex-col rounded-2xl bg-[#F9F9F9] p-3 transition-all duration-200  dark:bg-[#383838] ${activeMenuId === docId || syncMenuState.docId === docId
-                          ? 'scale-[1.05]'
-                          : 'hover:scale-[1.05]'
-                        }`}
-=======
                       className={`flex h-[130px] w-full flex-col rounded-2xl bg-[#F9F9F9] p-3 transition-all duration-200 dark:bg-[#383838] ${
                         activeMenuId === docId || syncMenuState.docId === docId
                           ? 'scale-[1.05]'
                           : 'hover:scale-[1.05]'
                       }`}
->>>>>>> e26ad3c4
                     >
                       <div className="w-full flex-1">
                         <div className="flex w-full items-center justify-between gap-2">
