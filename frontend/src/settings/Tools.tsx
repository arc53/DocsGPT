import React from 'react';
import { useTranslation } from 'react-i18next';
import { useSelector } from 'react-redux';

import userService from '../api/services/userService';
import CogwheelIcon from '../assets/cogwheel.svg';
import Input from '../components/Input';
import Spinner from '../components/Spinner';
import AddToolModal from '../modals/AddToolModal';
import { ActiveState } from '../models/misc';
import { selectToken } from '../preferences/preferenceSlice';
import ToolConfig from './ToolConfig';
import { APIToolType, UserToolType } from './types';
import ToggleSwitch from '../components/ToggleSwitch';

export default function Tools() {
  const { t } = useTranslation();
<<<<<<< HEAD
  const token = useSelector(selectToken);
  const [isDarkTheme] = useDarkTheme();
=======
>>>>>>> af487824
  const [searchTerm, setSearchTerm] = React.useState('');
  const [addToolModalState, setAddToolModalState] =
    React.useState<ActiveState>('INACTIVE');
  const [userTools, setUserTools] = React.useState<UserToolType[]>([]);
  const [selectedTool, setSelectedTool] = React.useState<
    UserToolType | APIToolType | null
  >(null);
  const [loading, setLoading] = React.useState(false);

  const getUserTools = () => {
    setLoading(true);
    userService
      .getUserTools(token)
      .then((res) => {
        return res.json();
      })
      .then((data) => {
        setUserTools(data.tools);
        setLoading(false);
      })
      .catch((error) => {
        console.error('Error fetching tools:', error);
        setLoading(false);
      });
  };

  const updateToolStatus = (toolId: string, newStatus: boolean) => {
    userService
      .updateToolStatus({ id: toolId, status: newStatus }, token)
      .then(() => {
        setUserTools((prevTools) =>
          prevTools.map((tool) =>
            tool.id === toolId ? { ...tool, status: newStatus } : tool,
          ),
        );
      })
      .catch((error) => {
        console.error('Failed to update tool status:', error);
      });
  };

  const handleSettingsClick = (tool: UserToolType) => {
    setSelectedTool(tool);
  };

  const handleGoBack = () => {
    setSelectedTool(null);
    getUserTools();
  };

  const handleToolAdded = (toolId: string) => {
    userService
      .getUserTools(token)
      .then((res) => res.json())
      .then((data) => {
        const newTool = data.tools.find(
          (tool: UserToolType) => tool.id === toolId,
        );
        if (newTool) {
          setSelectedTool(newTool);
        } else {
          console.error('Newly added tool not found');
        }
      })
      .catch((error) => console.error('Error fetching tools:', error));
  };

  React.useEffect(() => {
    getUserTools();
  }, []);
  return (
    <div>
      {selectedTool ? (
        <ToolConfig
          tool={selectedTool}
          setTool={setSelectedTool}
          handleGoBack={handleGoBack}
        />
      ) : (
        <div className="mt-8">
          <div className="flex flex-col relative">
            <div className="my-3 flex justify-between items-center gap-1">
              <div className="p-1">
                <label htmlFor="tool-search-input" className="sr-only">
                  {t('settings.tools.searchPlaceholder')}
                </label>
                <Input
                  maxLength={256}
                  placeholder={t('settings.tools.searchPlaceholder')}
                  name="Document-search-input"
                  type="text"
                  id="tool-search-input"
                  value={searchTerm}
                  onChange={(e) => setSearchTerm(e.target.value)}
                  borderVariant="thin"
                />
              </div>
              <button
                className="rounded-full w-[108px] h-[30px] text-sm bg-purple-30 text-white hover:bg-violets-are-blue flex items-center justify-center"
                onClick={() => {
                  setAddToolModalState('ACTIVE');
                }}
              >
                {t('settings.tools.addTool')}
              </button>
            </div>
            <div className="border-b border-light-silver dark:border-dim-gray mb-8 mt-5" />
            {loading ? (
              <div className="grid grid-cols-2 lg:grid-cols-3 gap-6">
                <div className="mt-24 h-32 col-span-2 lg:col-span-3 flex items-center justify-center">
                  <Spinner />
                </div>
              </div>
            ) : (
              <div className="flex flex-wrap gap-4 justify-center sm:justify-start">
                {userTools
                  .filter((tool) =>
                    tool.displayName
                      .toLowerCase()
                      .includes(searchTerm.toLowerCase()),
                  )
                  .map((tool, index) => (
                    <div
                      key={index}
                      className="h-52 w-[300px] p-6 border rounded-2xl border-light-gainsboro dark:border-arsenic bg-white-3000 dark:bg-transparent flex flex-col justify-between relative"
                    >
                      <button
                        onClick={() => handleSettingsClick(tool)}
                        aria-label={t('settings.tools.configureToolAria', {
                          toolName: tool.displayName,
                        })}
                        className="absolute top-4 right-4"
                      >
                        <img
                          src={CogwheelIcon}
                          alt={t('settings.tools.settingsIconAlt')}
                          className="h-[19px] w-[19px]"
                        />
                      </button>
                      <div className="w-full">
                        <div className="px-1 w-full flex items-center">
                          <img
                            src={`/toolIcons/tool_${tool.name}.svg`}
                            alt={`${tool.displayName} icon`}
                            className="h-6 w-6"
                          />
                        </div>
                        <div className="mt-[9px]">
                          <p
                            title={tool.displayName}
                            className="px-1 text-[13px] font-semibold text-raisin-black-light dark:text-bright-gray leading-relaxed capitalize truncate"
                          >
                            {tool.displayName}
                          </p>
                          <p className="mt-1 px-1 h-24 overflow-auto text-[12px] text-old-silver dark:text-sonic-silver-light leading-relaxed">
                            {tool.description}
                          </p>
                        </div>
                      </div>
                      <div className="absolute bottom-4 right-4">
                        <ToggleSwitch
                          checked={tool.status}
                          onChange={(checked) =>
                            updateToolStatus(tool.id, checked)
                          }
                          size="small"
                          id={`toolToggle-${index}`}
                          ariaLabel={t('settings.tools.toggleToolAria', {
                            toolName: tool.displayName,
                          })}
                        />
                      </div>
                    </div>
                  ))}
              </div>
            )}
          </div>
          <AddToolModal
            message={t('settings.tools.selectToolSetup')}
            modalState={addToolModalState}
            setModalState={setAddToolModalState}
            getUserTools={getUserTools}
            onToolAdded={handleToolAdded}
          />
        </div>
      )}
    </div>
  );
}<|MERGE_RESOLUTION|>--- conflicted
+++ resolved
@@ -15,11 +15,8 @@
 
 export default function Tools() {
   const { t } = useTranslation();
-<<<<<<< HEAD
   const token = useSelector(selectToken);
   const [isDarkTheme] = useDarkTheme();
-=======
->>>>>>> af487824
   const [searchTerm, setSearchTerm] = React.useState('');
   const [addToolModalState, setAddToolModalState] =
     React.useState<ActiveState>('INACTIVE');
