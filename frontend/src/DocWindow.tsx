<<<<<<< HEAD
import React from 'react';

export default function DocWindow(props: { html: string }) {
  // if (props.sources === undefined) {
  //   return <div>Here is the section to show the document the answer from.</div>;
  // } else {
  //   return <div> Good News. Conversation give you the file name.</div>;
  // }

  // const [html, setHtml] = useState('');
  // useEffect(() => {
  //   console.log(props.sources);

  //   async function getHtml() {
  //     fetch('http://localhost:5001/api/getdoctest', {
  //       method: 'GET',
  //       mode: 'cors',
  //     })
  //       .then((response) => response.text())
  //       .then((data) => setHtml(data))
  //       .catch((error) => console.error(error));
  //   }
  //   getHtml();
  // }, [props.sources]);
=======
import React, { useEffect, useState } from 'react';
import { globalSetFilepath } from './helper/getDocsHelper';

export default function DocWindow() {
  const [filepath, setFilepath] = useState(globalSetFilepath);
  const [html, setHtml] = useState('');

  useEffect(() => {
    const intervalId = setInterval(() => {
      if (globalSetFilepath !== filepath) {
        setFilepath(globalSetFilepath);
      }
    }, 500);
    return () => clearInterval(intervalId);
  }, [filepath]);

  useEffect(() => {
    const intervalId = setInterval(() => {
      if (globalSetFilepath !== filepath) {
        setFilepath(globalSetFilepath);
      }
    }, 500);
    return () => clearInterval(intervalId);
  }, [filepath]);

  const data = {
    user: 'local',
    path: filepath,
  };
  // console.log("GLOBAL" + globalSetFilepath);

  useEffect(() => {
    async function getHtml() {
      fetch('http://localhost:5001/api/get_docs', {
        method: 'POST',
        headers: {
          'Content-Type': 'application/json',
        },
        body: JSON.stringify(data),
        mode: 'cors',
      })
        .then((response) => response.text())
        .then((data) => setHtml(data))
        .catch((error) => console.error(error));
    }
    getHtml();
  }, [filepath]);

  if (globalSetFilepath === 'a') {
    return <div>File not found</div>;
  }
>>>>>>> 78893066

  return (
    <div dangerouslySetInnerHTML={{ __html: props.html }} />
    // <div>Hello This is docWindows.</div>
  );
}<|MERGE_RESOLUTION|>--- conflicted
+++ resolved
@@ -1,84 +1,11 @@
-<<<<<<< HEAD
-import React from 'react';
-
 export default function DocWindow(props: { html: string }) {
-  // if (props.sources === undefined) {
-  //   return <div>Here is the section to show the document the answer from.</div>;
-  // } else {
-  //   return <div> Good News. Conversation give you the file name.</div>;
-  // }
-
-  // const [html, setHtml] = useState('');
-  // useEffect(() => {
-  //   console.log(props.sources);
-
-  //   async function getHtml() {
-  //     fetch('http://localhost:5001/api/getdoctest', {
-  //       method: 'GET',
-  //       mode: 'cors',
-  //     })
-  //       .then((response) => response.text())
-  //       .then((data) => setHtml(data))
-  //       .catch((error) => console.error(error));
-  //   }
-  //   getHtml();
-  // }, [props.sources]);
-=======
-import React, { useEffect, useState } from 'react';
-import { globalSetFilepath } from './helper/getDocsHelper';
-
-export default function DocWindow() {
-  const [filepath, setFilepath] = useState(globalSetFilepath);
-  const [html, setHtml] = useState('');
-
-  useEffect(() => {
-    const intervalId = setInterval(() => {
-      if (globalSetFilepath !== filepath) {
-        setFilepath(globalSetFilepath);
-      }
-    }, 500);
-    return () => clearInterval(intervalId);
-  }, [filepath]);
-
-  useEffect(() => {
-    const intervalId = setInterval(() => {
-      if (globalSetFilepath !== filepath) {
-        setFilepath(globalSetFilepath);
-      }
-    }, 500);
-    return () => clearInterval(intervalId);
-  }, [filepath]);
-
-  const data = {
-    user: 'local',
-    path: filepath,
-  };
-  // console.log("GLOBAL" + globalSetFilepath);
-
-  useEffect(() => {
-    async function getHtml() {
-      fetch('http://localhost:5001/api/get_docs', {
-        method: 'POST',
-        headers: {
-          'Content-Type': 'application/json',
-        },
-        body: JSON.stringify(data),
-        mode: 'cors',
-      })
-        .then((response) => response.text())
-        .then((data) => setHtml(data))
-        .catch((error) => console.error(error));
-    }
-    getHtml();
-  }, [filepath]);
-
-  if (globalSetFilepath === 'a') {
-    return <div>File not found</div>;
+  if (props.html === '') {
+    return <div>Here is the section to show the document the answer from.</div>;
   }
->>>>>>> 78893066
 
   return (
-    <div dangerouslySetInnerHTML={{ __html: props.html }} />
-    // <div>Hello This is docWindows.</div>
+    <>
+      <div dangerouslySetInnerHTML={{ __html: props.html }} />
+    </>
   );
 }