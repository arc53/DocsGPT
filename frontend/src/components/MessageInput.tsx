import { useCallback, useEffect, useRef, useState } from 'react';
import { createPortal } from 'react-dom';
import { useDropzone } from 'react-dropzone';
import { useTranslation } from 'react-i18next';
import { useDispatch, useSelector } from 'react-redux';

import endpoints from '../api/endpoints';
import userService from '../api/services/userService';
import AlertIcon from '../assets/alert.svg';
import ClipIcon from '../assets/clip.svg';
import DragFileUpload from '../assets/DragFileUpload.svg';
import ExitIcon from '../assets/exit.svg';
import SendArrowIcon from './SendArrowIcon';
import SourceIcon from '../assets/source.svg';
import DocumentationDark from '../assets/documentation-dark.svg';
import ToolIcon from '../assets/tool.svg';
import {
  addAttachment,
  removeAttachment,
  selectAttachments,
  updateAttachment,
} from '../upload/uploadSlice';
import { reorderAttachments } from '../upload/uploadSlice';

import { ActiveState } from '../models/misc';
import {
  selectSelectedDocs,
  selectToken,
} from '../preferences/preferenceSlice';
import Upload from '../upload/Upload';
import { getOS, isTouchDevice } from '../utils/browserUtils';
import SourcesPopup from './SourcesPopup';
import ToolsPopup from './ToolsPopup';
import { handleAbort } from '../conversation/conversationSlice';

type MessageInputProps = {
  onSubmit: (text: string) => void;
  loading: boolean;
  showSourceButton?: boolean;
  showToolButton?: boolean;
  autoFocus?: boolean;
};

export default function MessageInput({
  onSubmit,
  loading,
  showSourceButton = true,
  showToolButton = true,
  autoFocus = true,
}: MessageInputProps) {
  const { t } = useTranslation();
  const [value, setValue] = useState('');
  const inputRef = useRef<HTMLTextAreaElement>(null);
  const sourceButtonRef = useRef<HTMLButtonElement>(null);
  const toolButtonRef = useRef<HTMLButtonElement>(null);
  const [isSourcesPopupOpen, setIsSourcesPopupOpen] = useState(false);
  const [isToolsPopupOpen, setIsToolsPopupOpen] = useState(false);
  const [uploadModalState, setUploadModalState] =
    useState<ActiveState>('INACTIVE');
  const [handleDragActive, setHandleDragActive] = useState<boolean>(false);

  const selectedDocs = useSelector(selectSelectedDocs);
  const token = useSelector(selectToken);
  const attachments = useSelector(selectAttachments);

  const dispatch = useDispatch();

  const browserOS = getOS();
  const isTouch = isTouchDevice();

  useEffect(() => {
    const handleKeyDown = (event: KeyboardEvent) => {
      if (
        ((browserOS === 'win' || browserOS === 'linux') &&
          event.ctrlKey &&
          event.key === 'k') ||
        (browserOS === 'mac' && event.metaKey && event.key === 'k')
      ) {
        event.preventDefault();
        setIsSourcesPopupOpen(!isSourcesPopupOpen);
      }
    };

    document.addEventListener('keydown', handleKeyDown);
    return () => {
      document.removeEventListener('keydown', handleKeyDown);
    };
  }, [browserOS]);
<<<<<<< HEAD
  const handleFileAttachment = (e: React.ChangeEvent<HTMLInputElement>) => {
    if (!e.target.files || e.target.files.length === 0) return;

    const files = Array.from(e.target.files);
    const formData = new FormData();

    files.forEach((file) => formData.append('file', file));

    const apiHost = import.meta.env.VITE_API_HOST;
    const xhr = new XMLHttpRequest();

    const indexToUiId: Record<number, string> = {};
    files.forEach((file, i) => {
      const uiId = crypto.randomUUID();
      indexToUiId[i] = uiId;
      dispatch(
        addAttachment({
          id: uiId,
          fileName: file.name,
          progress: 0,
          status: 'uploading' as const,
          taskId: '',
        }),
      );
    });

    xhr.upload.addEventListener('progress', (event) => {
      if (event.lengthComputable) {
        const progress = Math.round((event.loaded / event.total) * 100);
        Object.values(indexToUiId).forEach((uiId) => {
          dispatch(
            updateAttachment({
              id: uiId,
              updates: { progress },
            }),
          );
        });
      }
    });

    xhr.onload = () => {
      const status = xhr.status;
      if (status === 200) {
        try {
          const response = JSON.parse(xhr.responseText);

          if (Array.isArray(response?.tasks)) {
            const tasks = response.tasks as Array<{
              task_id?: string;
              filename?: string;
              attachment_id?: string;
              path?: string;
            }>;

            tasks.forEach((t, idx) => {
              const uiId = indexToUiId[idx];
              if (!uiId) return;
              if (t?.task_id) {
                dispatch(
                  updateAttachment({
                    id: uiId,
                    updates: {
                      taskId: t.task_id,
                      status: 'processing',
                      progress: 10,
                    },
                  }),
                );
              } else {
                dispatch(
                  updateAttachment({
                    id: uiId,
                    updates: { status: 'failed' },
                  }),
                );
              }
            });

            if (tasks.length < files.length) {
              for (let i = tasks.length; i < files.length; i++) {
                const uiId = indexToUiId[i];
                if (uiId) {
                  dispatch(
                    updateAttachment({
                      id: uiId,
                      updates: { status: 'failed' },
                    }),
                  );
                }
              }
            }
          } else if (response?.task_id) {
            if (files.length === 1) {
              const uiId = indexToUiId[0];
              if (uiId) {
                dispatch(
                  updateAttachment({
                    id: uiId,
                    updates: {
                      taskId: response.task_id,
                      status: 'processing',
                      progress: 10,
                    },
                  }),
                );
              }
            } else {
              console.warn(
                'Server returned a single task_id for multiple files. Update backend to return tasks[].',
              );
              const firstUi = indexToUiId[0];
              if (firstUi) {
                dispatch(
                  updateAttachment({
                    id: firstUi,
                    updates: {
                      taskId: response.task_id,
                      status: 'processing',
                      progress: 10,
                    },
                  }),
                );
              }
              for (let i = 1; i < files.length; i++) {
                const uiId = indexToUiId[i];
                if (uiId) {
                  dispatch(
                    updateAttachment({
                      id: uiId,
                      updates: { status: 'failed' },
                    }),
                  );
                }
              }
            }
          } else {
            console.error('Unexpected upload response shape', response);
            Object.values(indexToUiId).forEach((id) =>
              dispatch(
                updateAttachment({
                  id,
                  updates: { status: 'failed' },
                }),
              ),
            );
          }
        } catch (err) {
          console.error(
            'Failed to parse upload response',
            err,
            xhr.responseText,
          );
          Object.values(indexToUiId).forEach((id) =>
            dispatch(
              updateAttachment({
                id,
                updates: { status: 'failed' },
              }),
            ),
          );
        }
      } else {
        console.error('Upload failed', status, xhr.responseText);
        Object.values(indexToUiId).forEach((id) =>
          dispatch(
            updateAttachment({
              id,
              updates: { status: 'failed' },
            }),
          ),
        );
      }
    };

    xhr.onerror = () => {
      console.error('Upload network error');
      Object.values(indexToUiId).forEach((id) =>
        dispatch(
          updateAttachment({
            id,
            updates: { status: 'failed' },
          }),
        ),
      );
    };

    xhr.open('POST', `${apiHost}${endpoints.USER.STORE_ATTACHMENT}`);
    if (token) xhr.setRequestHeader('Authorization', `Bearer ${token}`);
    xhr.send(formData);
=======

  const uploadFiles = useCallback(
    (files: File[]) => {
      const apiHost = import.meta.env.VITE_API_HOST;

      files.forEach((file) => {
        const formData = new FormData();
        formData.append('file', file);
        const xhr = new XMLHttpRequest();
        const uniqueId = crypto.randomUUID();

        const newAttachment = {
          id: uniqueId,
          fileName: file.name,
          progress: 0,
          status: 'uploading' as const,
          taskId: '',
        };

        dispatch(addAttachment(newAttachment));

        xhr.upload.addEventListener('progress', (event) => {
          if (event.lengthComputable) {
            const progress = Math.round((event.loaded / event.total) * 100);
            dispatch(
              updateAttachment({
                id: uniqueId,
                updates: { progress },
              }),
            );
          }
        });

        xhr.onload = () => {
          if (xhr.status === 200) {
            const response = JSON.parse(xhr.responseText);
            if (response.task_id) {
              dispatch(
                updateAttachment({
                  id: uniqueId,
                  updates: {
                    taskId: response.task_id,
                    status: 'processing',
                    progress: 10,
                  },
                }),
              );
            }
          } else {
            dispatch(
              updateAttachment({
                id: uniqueId,
                updates: { status: 'failed' },
              }),
            );
          }
        };

        xhr.onerror = () => {
          dispatch(
            updateAttachment({
              id: uniqueId,
              updates: { status: 'failed' },
            }),
          );
        };

        xhr.open('POST', `${apiHost}${endpoints.USER.STORE_ATTACHMENT}`);
        xhr.setRequestHeader('Authorization', `Bearer ${token}`);
        xhr.send(formData);
      });
    },
    [dispatch, token],
  );

  const handleFileAttachment = (e: React.ChangeEvent<HTMLInputElement>) => {
    if (!e.target.files || e.target.files.length === 0) return;

    const files = Array.from(e.target.files);
    uploadFiles(files);

    // clear input so same file can be selected again
>>>>>>> 7dd97821
    e.target.value = '';
  };

  // Drag and drop handler
  const onDrop = useCallback(
    (acceptedFiles: File[]) => {
      uploadFiles(acceptedFiles);
      setHandleDragActive(false);
    },
    [uploadFiles],
  );

  const { getRootProps, getInputProps } = useDropzone({
    onDrop,
    noClick: true,
    noKeyboard: true,
    multiple: true,
    onDragEnter: () => {
      setHandleDragActive(true);
    },
    onDragLeave: () => {
      setHandleDragActive(false);
    },
    maxSize: 25000000,
    accept: {
      'application/pdf': ['.pdf'],
      'text/plain': ['.txt'],
      'text/x-rst': ['.rst'],
      'text/x-markdown': ['.md'],
      'application/zip': ['.zip'],
      'application/vnd.openxmlformats-officedocument.wordprocessingml.document':
        ['.docx'],
      'application/json': ['.json'],
      'text/csv': ['.csv'],
      'text/html': ['.html'],
      'application/epub+zip': ['.epub'],
      'application/vnd.openxmlformats-officedocument.spreadsheetml.sheet': [
        '.xlsx',
      ],
      'application/vnd.openxmlformats-officedocument.presentationml.presentation':
        ['.pptx'],
      'image/png': ['.png'],
      'image/jpeg': ['.jpeg'],
      'image/jpg': ['.jpg'],
    },
  });

  useEffect(() => {
    const checkTaskStatus = () => {
      const processingAttachments = attachments.filter(
        (att) => att.status === 'processing' && att.taskId,
      );

      processingAttachments.forEach((attachment) => {
        userService
          .getTaskStatus(attachment.taskId!, null)
          .then((data) => data.json())
          .then((data) => {
            if (data.status === 'SUCCESS') {
              dispatch(
                updateAttachment({
                  id: attachment.id,
                  updates: {
                    status: 'completed',
                    progress: 100,
                    id: data.result?.attachment_id,
                    token_count: data.result?.token_count,
                  },
                }),
              );
            } else if (data.status === 'FAILURE') {
              dispatch(
                updateAttachment({
                  id: attachment.id,
                  updates: { status: 'failed' },
                }),
              );
            } else if (data.status === 'PROGRESS' && data.result?.current) {
              dispatch(
                updateAttachment({
                  id: attachment.id,
                  updates: { progress: data.result.current },
                }),
              );
            }
          })
          .catch(() => {
            dispatch(
              updateAttachment({
                id: attachment.id,
                updates: { status: 'failed' },
              }),
            );
          });
      });
    };

    const interval = setInterval(() => {
      if (attachments.some((att) => att.status === 'processing')) {
        checkTaskStatus();
      }
    }, 2000);

    return () => clearInterval(interval);
  }, [attachments, dispatch]);

  const handleInput = () => {
    if (inputRef.current) {
      if (window.innerWidth < 350) inputRef.current.style.height = 'auto';
      else inputRef.current.style.height = '64px';
      inputRef.current.style.height = `${Math.min(
        inputRef.current.scrollHeight,
        96,
      )}px`;
    }
  };

  useEffect(() => {
    if (autoFocus) inputRef.current?.focus();
    handleInput();
  }, []);

  const handleChange = (e: React.ChangeEvent<HTMLTextAreaElement>) => {
    setValue(e.target.value);
    handleInput();
  };

  const handleKeyDown = (e: React.KeyboardEvent<HTMLTextAreaElement>) => {
    if (e.key === 'Enter' && !e.shiftKey) {
      e.preventDefault();
      handleSubmit();
      if (inputRef.current) {
        inputRef.current.value = '';
        handleInput();
      }
    }
  };

  const handlePostDocumentSelect = (doc: any) => {
    console.log('Selected document:', doc);
  };

  const handleSubmit = () => {
    if (value.trim() && !loading) {
      onSubmit(value);
      setValue('');
    }
  };

  const handleCancel = () => {
    handleAbort();
  };

  // Drag state for reordering
  const [draggingId, setDraggingId] = useState<string | null>(null);

  // no preview object URLs to revoke (preview removed per reviewer request)

  const findIndexById = (id: string) =>
    attachments.findIndex((a) => a.id === id);

  const handleDragStart = (e: React.DragEvent, id: string) => {
    setDraggingId(id);
    try {
      e.dataTransfer.setData('text/plain', id);
      e.dataTransfer.effectAllowed = 'move';
    } catch (err) {
      // ignore
    }
  };

  const handleDragOver = (e: React.DragEvent) => {
    e.preventDefault();
    e.dataTransfer.dropEffect = 'move';
  };

  const handleDropOn = (e: React.DragEvent, targetId: string) => {
    e.preventDefault();
    const sourceId = e.dataTransfer.getData('text/plain');
    if (!sourceId || sourceId === targetId) return;

    const sourceIndex = findIndexById(sourceId);
    const destIndex = findIndexById(targetId);
    if (sourceIndex === -1 || destIndex === -1) return;

    dispatch(reorderAttachments({ sourceIndex, destinationIndex: destIndex }));
    setDraggingId(null);
  };

  return (
    <div {...getRootProps()} className="flex w-full flex-col">
      <input {...getInputProps()} />
      <div className="border-dark-gray bg-lotion dark:border-grey relative flex w-full flex-col rounded-[23px] border dark:bg-transparent">
        <div className="flex flex-wrap gap-1.5 px-2 py-2 sm:gap-2 sm:px-3">
          {attachments.map((attachment) => {
            return (
              <div
                key={attachment.id}
                draggable={true}
                onDragStart={(e) => handleDragStart(e, attachment.id)}
                onDragOver={handleDragOver}
                onDrop={(e) => handleDropOn(e, attachment.id)}
                className={`group dark:text-bright-gray relative flex items-center rounded-xl bg-[#EFF3F4] px-2 py-1 text-[12px] text-[#5D5D5D] sm:px-3 sm:py-1.5 sm:text-[14px] dark:bg-[#393B3D] ${
                  attachment.status !== 'completed'
                    ? 'opacity-70'
                    : 'opacity-100'
                } ${draggingId === attachment.id ? 'ring-dashed opacity-60 ring-2 ring-purple-200' : ''}`}
                title={attachment.fileName}
              >
                <div className="bg-purple-30 mr-2 flex h-8 w-8 items-center justify-center rounded-md p-1">
                  {attachment.status === 'completed' && (
                    <img
                      src={DocumentationDark}
                      alt="Attachment"
                      className="h-[15px] w-[15px] object-fill"
                    />
                  )}

                  {attachment.status === 'failed' && (
                    <img
                      src={AlertIcon}
                      alt="Failed"
                      className="h-[15px] w-[15px] object-fill"
                    />
                  )}

                  {(attachment.status === 'uploading' ||
                    attachment.status === 'processing') && (
                    <div className="flex h-[15px] w-[15px] items-center justify-center">
                      <svg className="h-[15px] w-[15px]" viewBox="0 0 24 24">
                        <circle
                          className="opacity-0"
                          cx="12"
                          cy="12"
                          r="10"
                          stroke="transparent"
                          strokeWidth="4"
                          fill="none"
                        />
                        <circle
                          className="text-[#ECECF1]"
                          cx="12"
                          cy="12"
                          r="10"
                          stroke="currentColor"
                          strokeWidth="4"
                          fill="none"
                          strokeDasharray="62.83"
                          strokeDashoffset={
                            62.83 * (1 - attachment.progress / 100)
                          }
                          transform="rotate(-90 12 12)"
                        />
                      </svg>
                    </div>
                  )}
                </div>

                <span className="max-w-[120px] truncate font-medium sm:max-w-[150px]">
                  {attachment.fileName}
                </span>

                <button
                  className="ml-1.5 flex items-center justify-center rounded-full p-1"
                  onClick={() => {
                    dispatch(removeAttachment(attachment.id));
                  }}
                  aria-label={t('conversation.attachments.remove')}
                >
                  <img
                    src={ExitIcon}
                    alt={t('conversation.attachments.remove')}
                    className="h-2.5 w-2.5 filter dark:invert"
                  />
                </button>
              </div>
            );
          })}
        </div>

        <div className="w-full">
          <label htmlFor="message-input" className="sr-only">
            {t('inputPlaceholder')}
          </label>
          <textarea
            id="message-input"
            ref={inputRef}
            value={value}
            onChange={handleChange}
            tabIndex={1}
            placeholder={t('inputPlaceholder')}
            className="inputbox-style no-scrollbar bg-lotion dark:text-bright-gray dark:placeholder:text-bright-gray/50 w-full overflow-x-hidden overflow-y-auto rounded-t-[23px] px-2 text-base leading-tight whitespace-pre-wrap opacity-100 placeholder:text-gray-500 focus:outline-hidden sm:px-3 dark:bg-transparent"
            onInput={handleInput}
            onKeyDown={handleKeyDown}
            aria-label={t('inputPlaceholder')}
          />
        </div>

        <div className="flex items-center px-2 pb-1.5 sm:px-3 sm:pb-2">
          <div className="flex grow flex-wrap gap-1 sm:gap-2">
            {showSourceButton && (
              <button
                ref={sourceButtonRef}
                className="xs:px-3 xs:py-1.5 dark:border-purple-taupe flex max-w-[130px] items-center rounded-[32px] border border-[#AAAAAA] px-2 py-1 transition-colors hover:bg-gray-100 sm:max-w-[150px] dark:hover:bg-[#2C2E3C]"
                onClick={() => setIsSourcesPopupOpen(!isSourcesPopupOpen)}
                title={
                  selectedDocs && selectedDocs.length > 0
                    ? selectedDocs.map((doc) => doc.name).join(', ')
                    : t('conversation.sources.title')
                }
              >
                <img
                  src={SourceIcon}
                  alt="Sources"
                  className="mr-1 h-3.5 w-3.5 shrink-0 sm:mr-1.5 sm:h-4"
                />
                <span className="xs:text-[12px] dark:text-bright-gray truncate overflow-hidden text-[10px] font-medium text-[#5D5D5D] sm:text-[14px]">
                  {selectedDocs && selectedDocs.length > 0
                    ? selectedDocs.length === 1
                      ? selectedDocs[0].name
                      : `${selectedDocs.length} sources selected`
                    : t('conversation.sources.title')}
                </span>
                {!isTouch && (
                  <span className="ml-1 hidden text-[10px] text-gray-500 sm:inline-block dark:text-gray-400">
                    {browserOS === 'mac' ? '(⌘K)' : '(ctrl+K)'}
                  </span>
                )}
              </button>
            )}

            {showToolButton && (
              <button
                ref={toolButtonRef}
                className="xs:px-3 xs:py-1.5 xs:max-w-[150px] dark:border-purple-taupe flex max-w-[130px] items-center rounded-[32px] border border-[#AAAAAA] px-2 py-1 transition-colors hover:bg-gray-100 dark:hover:bg-[#2C2E3C]"
                onClick={() => setIsToolsPopupOpen(!isToolsPopupOpen)}
              >
                <img
                  src={ToolIcon}
                  alt="Tools"
                  className="mr-1 h-3.5 w-3.5 shrink-0 sm:mr-1.5 sm:h-4 sm:w-4"
                />
                <span className="xs:text-[12px] dark:text-bright-gray truncate overflow-hidden text-[10px] font-medium text-[#5D5D5D] sm:text-[14px]">
                  {t('settings.tools.label')}
                </span>
              </button>
            )}
            <label className="xs:px-3 xs:py-1.5 dark:border-purple-taupe flex cursor-pointer items-center rounded-[32px] border border-[#AAAAAA] px-2 py-1 transition-colors hover:bg-gray-100 dark:hover:bg-[#2C2E3C]">
              <img
                src={ClipIcon}
                alt="Attach"
                className="mr-1 h-3.5 w-3.5 sm:mr-1.5 sm:h-4 sm:w-4"
              />
              <span className="xs:text-[12px] dark:text-bright-gray text-[10px] font-medium text-[#5D5D5D] sm:text-[14px]">
                {t('conversation.attachments.attach')}
              </span>
              <input
                type="file"
                className="hidden"
                multiple
                onChange={handleFileAttachment}
                multiple
              />
            </label>
            {/* Additional badges can be added here in the future */}
          </div>

          {loading ? (
            <button
              onClick={handleCancel}
              aria-label={t('cancel')}
              className={`ml-auto flex h-7 w-7 shrink-0 items-center justify-center rounded-full bg-[#7F54D6] text-white sm:h-9 sm:w-9`}
              disabled={!loading}
            >
              <div className="flex h-3 w-3 items-center justify-center rounded-[3px] bg-white sm:h-3.5 sm:w-3.5" />
            </button>
          ) : (
            <button
              onClick={handleSubmit}
              aria-label={t('send')}
              className={`ml-auto flex h-7 w-7 shrink-0 items-center justify-center rounded-full transition-colors duration-300 ease-in-out sm:h-9 sm:w-9 ${
                value.trim() && !loading
                  ? 'bg-purple-30 text-white'
                  : 'bg-[#EDEDED] text-[#959595] dark:bg-[#37383D] dark:text-[#77787D]'
              }`}
              disabled={!value.trim() || loading}
            >
              <SendArrowIcon
                className="mx-auto my-auto block h-3.5 w-3.5 sm:h-4 sm:w-4"
                aria-label={t('send')}
                role="img"
              />
            </button>
          )}
        </div>
      </div>

      <SourcesPopup
        isOpen={isSourcesPopupOpen}
        onClose={() => setIsSourcesPopupOpen(false)}
        anchorRef={sourceButtonRef}
        handlePostDocumentSelect={handlePostDocumentSelect}
        setUploadModalState={setUploadModalState}
      />

      <ToolsPopup
        isOpen={isToolsPopupOpen}
        onClose={() => setIsToolsPopupOpen(false)}
        anchorRef={toolButtonRef}
      />

      {uploadModalState === 'ACTIVE' && (
        <Upload
          receivedFile={[]}
          setModalState={setUploadModalState}
          isOnboarding={false}
          renderTab={null}
          close={() => setUploadModalState('INACTIVE')}
        />
      )}

      {handleDragActive &&
        createPortal(
          <div className="dark:bg-gray-alpha/50 pointer-events-none fixed top-0 left-0 z-50 flex size-full flex-col items-center justify-center bg-white/85">
            <img className="filter dark:invert" src={DragFileUpload} />
            <span className="text-outer-space dark:text-silver px-2 text-2xl font-bold">
              {t('modals.uploadDoc.drag.title')}
            </span>
            <span className="text-s text-outer-space dark:text-silver w-48 p-2 text-center">
              {t('modals.uploadDoc.drag.description')}
            </span>
          </div>,
          document.body,
        )}
    </div>
  );
}<|MERGE_RESOLUTION|>--- conflicted
+++ resolved
@@ -86,7 +86,6 @@
       document.removeEventListener('keydown', handleKeyDown);
     };
   }, [browserOS]);
-<<<<<<< HEAD
   const handleFileAttachment = (e: React.ChangeEvent<HTMLInputElement>) => {
     if (!e.target.files || e.target.files.length === 0) return;
 
@@ -276,90 +275,6 @@
     xhr.open('POST', `${apiHost}${endpoints.USER.STORE_ATTACHMENT}`);
     if (token) xhr.setRequestHeader('Authorization', `Bearer ${token}`);
     xhr.send(formData);
-=======
-
-  const uploadFiles = useCallback(
-    (files: File[]) => {
-      const apiHost = import.meta.env.VITE_API_HOST;
-
-      files.forEach((file) => {
-        const formData = new FormData();
-        formData.append('file', file);
-        const xhr = new XMLHttpRequest();
-        const uniqueId = crypto.randomUUID();
-
-        const newAttachment = {
-          id: uniqueId,
-          fileName: file.name,
-          progress: 0,
-          status: 'uploading' as const,
-          taskId: '',
-        };
-
-        dispatch(addAttachment(newAttachment));
-
-        xhr.upload.addEventListener('progress', (event) => {
-          if (event.lengthComputable) {
-            const progress = Math.round((event.loaded / event.total) * 100);
-            dispatch(
-              updateAttachment({
-                id: uniqueId,
-                updates: { progress },
-              }),
-            );
-          }
-        });
-
-        xhr.onload = () => {
-          if (xhr.status === 200) {
-            const response = JSON.parse(xhr.responseText);
-            if (response.task_id) {
-              dispatch(
-                updateAttachment({
-                  id: uniqueId,
-                  updates: {
-                    taskId: response.task_id,
-                    status: 'processing',
-                    progress: 10,
-                  },
-                }),
-              );
-            }
-          } else {
-            dispatch(
-              updateAttachment({
-                id: uniqueId,
-                updates: { status: 'failed' },
-              }),
-            );
-          }
-        };
-
-        xhr.onerror = () => {
-          dispatch(
-            updateAttachment({
-              id: uniqueId,
-              updates: { status: 'failed' },
-            }),
-          );
-        };
-
-        xhr.open('POST', `${apiHost}${endpoints.USER.STORE_ATTACHMENT}`);
-        xhr.setRequestHeader('Authorization', `Bearer ${token}`);
-        xhr.send(formData);
-      });
-    },
-    [dispatch, token],
-  );
-
-  const handleFileAttachment = (e: React.ChangeEvent<HTMLInputElement>) => {
-    if (!e.target.files || e.target.files.length === 0) return;
-
-    const files = Array.from(e.target.files);
-    uploadFiles(files);
-
-    // clear input so same file can be selected again
->>>>>>> 7dd97821
     e.target.value = '';
   };
 
