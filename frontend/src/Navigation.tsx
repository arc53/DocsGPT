--- conflicted
+++ resolved
@@ -10,15 +10,9 @@
 import Github from './assets/github.svg';
 import Hamburger from './assets/hamburger.svg';
 import Info from './assets/info.svg';
-<<<<<<< HEAD
 import settings from './assets/settings.svg';
-import Documentation from './assets/documentation.svg';
-import Discord from './assets/discord.svg';
-import Github from './assets/github.svg';
-=======
 import Key from './assets/key.svg';
 import Add from './assets/add.svg';
->>>>>>> 6476e688
 import UploadIcon from './assets/upload.svg';
 import { ActiveState } from './models/misc';
 import APIKeyModal from './preferences/APIKeyModal';
@@ -180,11 +174,7 @@
     <>
       {!navOpen && (
         <button
-<<<<<<< HEAD
-          className="duration-25 absolute left-3 top-3 z-20 hidden transition-all md:block"
-=======
-          className="duration-25 absolute sticky top-3 left-3 z-20 hidden transition-all md:block"
->>>>>>> 6476e688
+          className="duration-25 absolute sticky left-3 top-3 z-20 hidden transition-all md:block"
           onClick={() => {
             setNavOpen(!navOpen);
           }}
@@ -207,7 +197,7 @@
         <div
           className={'visible mt-2 flex h-16 w-full justify-between md:h-12'}
         >
-          <div className="my-auto mx-4 flex cursor-pointer gap-1.5">
+          <div className="mx-4 my-auto flex cursor-pointer gap-1.5">
             <img className="mb-2 h-10" src={DocsGPT3} alt="" />
             <p className="my-auto text-2xl font-semibold">DocsGPT</p>
           </div>
@@ -238,13 +228,8 @@
           }}
           className={({ isActive }) =>
             `${
-<<<<<<< HEAD
-              isActive && conversationId === null ? 'bg-gray-3000' : ''
-            } mx-4 my-auto mt-4 flex h-9 cursor-pointer gap-4 rounded-3xl hover:bg-gray-100`
-=======
               isActive ? 'bg-gray-3000' : ''
-            } group my-auto mx-4 mt-4 flex cursor-pointer gap-2.5 rounded-3xl border border-silver p-3 hover:border-rainy-gray hover:bg-gray-3000`
->>>>>>> 6476e688
+            } group mx-4 my-auto mt-4 flex cursor-pointer gap-2.5 rounded-3xl border border-silver p-3 hover:border-rainy-gray hover:bg-gray-3000`
           }
         >
           <img
