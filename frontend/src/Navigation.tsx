--- conflicted
+++ resolved
@@ -362,11 +362,9 @@
           </a>
         </div>
       </div>
-<<<<<<< HEAD
+
       <div className="fixed h-16 w-full border-b-2 bg-gray-50 md:hidden z-10">
-=======
-      <div className="fixed z-10 h-16 w-full border-b-2 bg-gray-50 md:hidden">
->>>>>>> 672e14d6
+
         <button
           className="mt-5 ml-6 h-6 w-6 md:hidden"
           onClick={() => setNavOpen(true)}
