--- conflicted
+++ resolved
@@ -255,8 +255,10 @@
             New Chat
           </p>
         </NavLink>
-<<<<<<< HEAD
-        <div className="conversations-container max-h-[25rem] overflow-y-auto">
+        
+        {filteredConversations && (
+          <div className="conversations-container max-h-[25rem] overflow-y-auto">
+            <p className="ml-6 mt-3 text-sm font-semibold">Chats</p>
         {filteredConversations.map((conversation) => (
           <ConversationTile
             key={conversation.id}
@@ -267,22 +269,6 @@
           />
         ))}
       </div>
-=======
-        {conversations && (
-          <div className="conversations-container max-h-[25rem] overflow-y-auto">
-            <p className="ml-6 mt-3 text-sm font-semibold">Chats</p>
-            {conversations?.map((conversation) => (
-              <ConversationTile
-                key={conversation.id}
-                conversation={conversation}
-                selectConversation={(id) => handleConversationClick(id)}
-                onDeleteConversation={(id) => handleDeleteConversation(id)}
-                onSave={(conversation) => updateConversationName(conversation)}
-              />
-            ))}
-          </div>
-        )}
->>>>>>> 6476e688
 
         <div className="flex flex-col-reverse border-b-2">
           <div className="relative my-4 flex gap-2 px-2">
