import { useEffect, useRef, useState } from 'react';
import { NavLink, useNavigate } from 'react-router-dom';
import Arrow1 from './assets/arrow.svg';
import Arrow2 from './assets/dropdown-arrow.svg';
import Exit from './assets/exit.svg';
import Message from './assets/message.svg';
import Hamburger from './assets/hamburger.svg';
import Key from './assets/key.svg';
import Info from './assets/info.svg';
import settings from './assets/settings.svg';
import Documentation from './assets/documentation.svg';
import Discord from './assets/discord.svg';
import Github from './assets/github.svg';
import UploadIcon from './assets/upload.svg';
import { ActiveState } from './models/misc';
import APIKeyModal from './preferences/APIKeyModal';
import { useDispatch, useSelector } from 'react-redux';
import {
  selectApiKeyStatus,
  selectSelectedDocs,
  selectSelectedDocsStatus,
  selectSourceDocs,
  setSelectedDocs,
  selectConversations,
  setConversations,
  selectConversationId,
} from './preferences/preferenceSlice';
import {
  setConversation,
  updateConversationId,
} from './conversation/conversationSlice';
import { useMediaQuery, useOutsideAlerter } from './hooks';
import Upload from './upload/Upload';
import { Doc, getConversations } from './preferences/preferenceApi';
import SelectDocsModal from './preferences/SelectDocsModal';
import ConversationTile from './conversation/ConversationTile';

interface NavigationProps {
  navOpen: boolean;
  setNavOpen: React.Dispatch<React.SetStateAction<boolean>>;
}

export default function Navigation({ navOpen, setNavOpen }: NavigationProps) {
  const dispatch = useDispatch();
  const docs = useSelector(selectSourceDocs);
  const selectedDocs = useSelector(selectSelectedDocs);
  const conversations = useSelector(selectConversations);
  const conversationId = useSelector(selectConversationId);
  const { isMobile } = useMediaQuery();

  const [isDocsListOpen, setIsDocsListOpen] = useState(false);

  const isApiKeySet = useSelector(selectApiKeyStatus);
  const [apiKeyModalState, setApiKeyModalState] =
    useState<ActiveState>('INACTIVE');

  const isSelectedDocsSet = useSelector(selectSelectedDocsStatus);
  const [selectedDocsModalState, setSelectedDocsModalState] =
    useState<ActiveState>(isSelectedDocsSet ? 'INACTIVE' : 'ACTIVE');

  const [uploadModalState, setUploadModalState] =
    useState<ActiveState>('INACTIVE');

  const navRef = useRef(null);
  const apiHost = import.meta.env.VITE_API_HOST || 'https://docsapi.arc53.com';
  const embeddingsName =
    import.meta.env.VITE_EMBEDDINGS_NAME || 'openai_text-embedding-ada-002';

  const navigate = useNavigate();

  useEffect(() => {
    if (!conversations) {
      fetchConversations();
    }
  }, [conversations, dispatch]);

  async function fetchConversations() {
    return await getConversations()
      .then((fetchedConversations) => {
        dispatch(setConversations(fetchedConversations));
      })
      .catch((error) => {
        console.error('Failed to fetch conversations: ', error);
      });
  }

  const handleDeleteConversation = (id: string) => {
    fetch(`${apiHost}/api/delete_conversation?id=${id}`, {
      method: 'POST',
    })
      .then(() => {
        fetchConversations();
      })
      .catch((error) => console.error(error));
  };

  const handleDeleteClick = (index: number, doc: Doc) => {
    const docPath = 'indexes/' + 'local' + '/' + doc.name;

    fetch(`${apiHost}/api/delete_old?path=${docPath}`, {
      method: 'GET',
    })
      .then(() => {
        // remove the image element from the DOM
        const imageElement = document.querySelector(
          `#img-${index}`,
        ) as HTMLElement;
        const parentElement = imageElement.parentNode as HTMLElement;
        parentElement.parentNode?.removeChild(parentElement);
      })
      .catch((error) => console.error(error));
  };

  const handleConversationClick = (index: string) => {
    // fetch the conversation from the server and setConversation in the store
    fetch(`${apiHost}/api/get_single_conversation?id=${index}`, {
      method: 'GET',
    })
      .then((response) => response.json())
      .then((data) => {
        navigate('/');
        dispatch(setConversation(data));
        dispatch(
          updateConversationId({
            query: { conversationId: index },
          }),
        );
      });
  };

  async function updateConversationName(updatedConversation: {
    name: string;
    id: string;
  }) {
    await fetch(`${apiHost}/api/update_conversation_name`, {
      method: 'POST',
      headers: {
        'Content-Type': 'application/json',
      },
      body: JSON.stringify(updatedConversation),
    })
      .then((response) => response.json())
      .then((data) => {
        if (data) {
          navigate('/');
          fetchConversations();
        }
      })
      .catch((err) => {
        console.error(err);
      });
  }
  useOutsideAlerter(
    navRef,
    () => {
      if (isMobile && navOpen && apiKeyModalState === 'INACTIVE') {
        setNavOpen(false);
        setIsDocsListOpen(false);
      }
    },
    [navOpen, isDocsListOpen, apiKeyModalState],
  );

  /*
    Needed to fix bug where if mobile nav was closed and then window was resized to desktop, nav would still be closed but the button to open would be gone, as per #1 on issue #146
  */

  useEffect(() => {
    setNavOpen(!isMobile);
  }, [isMobile]);

  return (
    <>
      {!navOpen && (
        <button
<<<<<<< HEAD
          className="duration-25 absolute left-3 top-3 z-20 hidden transition-all md:block"
=======
          className="duration-25 absolute sticky top-3 left-3 z-20 hidden transition-all md:block"
>>>>>>> c4176af1
          onClick={() => {
            setNavOpen(!navOpen);
          }}
        >
          <img
            src={Arrow1}
            alt="menu toggle"
            className={`${
              !navOpen ? 'rotate-180' : 'rotate-0'
            } m-auto w-3 transition-all duration-200`}
          />
        </button>
      )}
      <div
        ref={navRef}
        className={`${
          !navOpen && '-ml-96 md:-ml-[18rem]'
        } duration-20 fixed top-0 z-20 flex h-full w-72 flex-col border-r-2 bg-gray-50 transition-all`}
      >
        <div className={'visible h-16 w-full border-b-2 md:h-12'}>
          <button
            className="float-right mr-5 mt-5 h-5 w-5 md:mt-3"
            onClick={() => {
              setNavOpen(!navOpen);
            }}
          >
            <img
              src={Arrow1}
              alt="menu toggle"
              className={`${
                !navOpen ? 'rotate-180' : 'rotate-0'
              } m-auto w-3 transition-all duration-200`}
            />
          </button>
        </div>
        <NavLink
          to={'/'}
          onClick={() => {
            dispatch(setConversation([]));
            dispatch(
              updateConversationId({
                query: { conversationId: null },
              }),
            );
          }}
          className={({ isActive }) =>
            `${
              isActive && conversationId === null ? 'bg-gray-3000' : ''
            } mx-4 my-auto mt-4 flex h-9 cursor-pointer gap-4 rounded-3xl hover:bg-gray-100`
          }
        >
          <img src={Message} className="ml-4 w-5"></img>
          <p className="my-auto text-sm text-eerie-black">New Chat</p>
        </NavLink>
        <div className="conversations-container max-h-[25rem] overflow-y-auto">
          {conversations?.map((conversation) => (
            <ConversationTile
              key={conversation.id}
              conversation={conversation}
              selectConversation={(id) => handleConversationClick(id)}
              onDeleteConversation={(id) => handleDeleteConversation(id)}
              onSave={(conversation) => updateConversationName(conversation)}
            />
          ))}
        </div>

        <div className="flex-grow border-b-2 border-gray-100"></div>
        <div className="flex flex-col-reverse border-b-2">
          <div className="relative my-4 flex gap-2 px-2">
            <div
              className="flex h-12 w-full cursor-pointer justify-between rounded-3xl border-2 bg-white"
              onClick={() => setIsDocsListOpen(!isDocsListOpen)}
            >
              {selectedDocs && (
                <p className="mx-4 my-3 overflow-hidden text-ellipsis whitespace-nowrap">
                  {selectedDocs.name} {selectedDocs.version}
                </p>
              )}
              <img
                src={Arrow2}
                alt="arrow"
                className={`${
                  !isDocsListOpen ? 'rotate-0' : 'rotate-180'
                } ml-auto mr-3 w-3 transition-all`}
              />
            </div>
            <img
              className="mt-2 h-9 w-9 hover:cursor-pointer"
              src={UploadIcon}
              onClick={() => setUploadModalState('ACTIVE')}
            ></img>
            {isDocsListOpen && (
              <div className="absolute left-0 right-6 top-12 ml-2 mr-4 max-h-52 overflow-y-scroll bg-white shadow-lg">
                {docs ? (
                  docs.map((doc, index) => {
                    if (doc.model === embeddingsName) {
                      return (
                        <div
                          key={index}
                          onClick={() => {
                            dispatch(setSelectedDocs(doc));
                            setIsDocsListOpen(false);
                          }}
                          className="flex h-10 w-full cursor-pointer items-center justify-between border-x-2 border-b-2 hover:bg-gray-100"
                        >
                          <p className="ml-5 flex-1 overflow-hidden overflow-ellipsis whitespace-nowrap py-3">
                            {doc.name} {doc.version}
                          </p>
                          {doc.location === 'local' && (
                            <img
                              src={Exit}
                              alt="Exit"
                              className="mr-4 h-3 w-3 cursor-pointer hover:opacity-50"
                              id={`img-${index}`}
                              onClick={(event) => {
                                event.stopPropagation();
                                handleDeleteClick(index, doc);
                              }}
                            />
                          )}
                        </div>
                      );
                    }
                  })
                ) : (
                  <div className="h-10 w-full cursor-pointer border-x-2 border-b-2 hover:bg-gray-100">
                    <p className="ml-5 py-3">No default documentation.</p>
                  </div>
                )}
              </div>
            )}
          </div>
          <p className="ml-6 mt-3 font-bold text-jet">Source Docs</p>
        </div>
        <div className="flex flex-col gap-2 border-b-2 py-2">
          <div
            className="mx-4 my-auto flex h-9 cursor-pointer gap-4 rounded-3xl hover:bg-gray-100"
            onClick={() => {
              setApiKeyModalState('ACTIVE');
            }}
          >
            <img src={Key} alt="key" className="ml-2 w-6" />
            <p className="my-auto text-eerie-black">Reset Key</p>
          </div>
        </div>

        <div className="flex flex-col gap-2 border-b-2 py-2">
          <NavLink
            to="/settings"
            className={({ isActive }) =>
              `${
                isActive ? 'bg-gray-3000' : ''
              } mx-2 my-auto mt-4 flex h-9 cursor-pointer gap-4 rounded-3xl hover:bg-gray-100`
            }
          >
            <img src={settings} className="ml-4 w-5" alt="settings" />
            <p className="my-auto text-eerie-black">Settings</p>
          </NavLink>

          <NavLink
            to="/about"
            className={({ isActive }) =>
              `mx-4 my-auto flex h-9 cursor-pointer gap-4 rounded-3xl hover:bg-gray-100 ${
                isActive ? 'bg-gray-3000' : ''
              }`
            }
          >
            <img src={Info} alt="info" className="ml-2 w-5" />
            <p className="my-auto text-eerie-black">About</p>
          </NavLink>

          <a
            href="https://docs.docsgpt.co.uk/"
            target="_blank"
            rel="noreferrer"
            className="mx-4 my-auto flex h-9 cursor-pointer gap-4 rounded-3xl hover:bg-gray-100"
          >
            <img src={Documentation} alt="documentation" className="ml-2 w-5" />
            <p className="my-auto text-eerie-black">Documentation</p>
          </a>
          <a
            href="https://discord.gg/WHJdfbQDR4"
            target="_blank"
            rel="noreferrer"
            className="mx-4 my-auto flex h-9 cursor-pointer gap-4 rounded-3xl hover:bg-gray-100"
          >
            <img src={Discord} alt="link" className="ml-2 w-5" />
            <p className="my-auto text-eerie-black">Visit our Discord</p>
          </a>

          <a
            href="https://github.com/arc53/DocsGPT"
            target="_blank"
            rel="noreferrer"
            className="mx-4 my-auto flex h-9 cursor-pointer gap-4 rounded-3xl hover:bg-gray-100"
          >
            <img src={Github} alt="link" className="ml-2 w-5" />
            <p className="my-auto text-eerie-black">Visit our Github</p>
          </a>
        </div>
      </div>
      <div className="fixed z-10 h-16 w-full border-b-2 bg-gray-50 md:hidden">
        <button
          className="ml-6 mt-5 h-6 w-6 md:hidden"
          onClick={() => setNavOpen(true)}
        >
          <img src={Hamburger} alt="menu toggle" className="w-7" />
        </button>
      </div>
      <SelectDocsModal
        modalState={selectedDocsModalState}
        setModalState={setSelectedDocsModalState}
        isCancellable={isSelectedDocsSet}
      />
      <APIKeyModal
        modalState={apiKeyModalState}
        setModalState={setApiKeyModalState}
        isCancellable={isApiKeySet}
      />
      <Upload
        modalState={uploadModalState}
        setModalState={setUploadModalState}
      ></Upload>
    </>
  );
}<|MERGE_RESOLUTION|>--- conflicted
+++ resolved
@@ -173,11 +173,7 @@
     <>
       {!navOpen && (
         <button
-<<<<<<< HEAD
-          className="duration-25 absolute left-3 top-3 z-20 hidden transition-all md:block"
-=======
-          className="duration-25 absolute sticky top-3 left-3 z-20 hidden transition-all md:block"
->>>>>>> c4176af1
+          className="duration-25 absolute sticky left-3 top-3 z-20 hidden transition-all md:block"
           onClick={() => {
             setNavOpen(!navOpen);
           }}
