--- conflicted
+++ resolved
@@ -64,7 +64,19 @@
             />
           </button>
         </div>
-<<<<<<< HEAD
+        <NavLink
+          to={'/'}
+          className={({ isActive }) =>
+            `${
+              isActive ? 'bg-gray-3000' : ''
+            } my-auto mx-4 mt-4 flex h-12 cursor-pointer gap-4 rounded-md hover:bg-gray-100`
+          }
+        >
+          <img src={Message} className="ml-2 w-5"></img>
+          <p className="my-auto text-eerie-black">Chat</p>
+        </NavLink>
+
+        <div className="flex-grow border-b-2 border-gray-100"></div>
         <div className="flex flex-grow flex-col-reverse border-b-2">
           <div className="relative my-4 px-6 ">
             <div
@@ -109,22 +121,6 @@
           </div>
           <p className="ml-6 font-bold text-jet">Source Docs</p>
         </div>
-=======
-        <NavLink
-          to={'/'}
-          className={({ isActive }) =>
-            `${
-              isActive ? 'bg-gray-3000' : ''
-            } my-auto mx-4 mt-4 flex h-12 cursor-pointer gap-4 rounded-md hover:bg-gray-100`
-          }
-        >
-          <img src={Message} className="ml-2 w-5"></img>
-          <p className="my-auto text-eerie-black">Chat</p>
-        </NavLink>
-
-        <div className="flex-grow border-b-2 border-gray-100"></div>
->>>>>>> 3e5a686a
-
         <div className="flex flex-col gap-2 border-b-2 py-2">
           <div
             className="my-auto mx-4 flex h-12 cursor-pointer gap-4 rounded-md hover:bg-gray-100"
