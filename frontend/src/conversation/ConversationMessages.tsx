import {
  Fragment,
  ReactNode,
  useCallback,
  useEffect,
  useRef,
  useState,
} from 'react';
import { useTranslation } from 'react-i18next';

import ArrowDown from '../assets/arrow-down.svg';
import RetryIcon from '../components/RetryIcon';
import Hero from '../Hero';
import { useDarkTheme } from '../hooks';
import ConversationBubble from './ConversationBubble';
import { FEEDBACK, Query, Status } from './conversationModels';

const SCROLL_THRESHOLD = 10;
const LAST_BUBBLE_MARGIN = 'mb-32';
const DEFAULT_BUBBLE_MARGIN = 'mb-7';
const FIRST_QUESTION_BUBBLE_MARGIN_TOP = 'mt-5';

type ConversationMessagesProps = {
  handleQuestion: (params: {
    question: string;
    isRetry?: boolean;
    updated?: boolean | null;
    indx?: number;
  }) => void;
  handleQuestionSubmission: (
    updatedQuestion?: string,
    updated?: boolean,
    indx?: number,
  ) => void;
  handleFeedback?: (query: Query, feedback: FEEDBACK, index: number) => void;
  queries: Query[];
  status: Status;
  showHeroOnEmpty?: boolean;
  headerContent?: ReactNode;
};

export default function ConversationMessages({
  handleQuestion,
  handleQuestionSubmission,
  queries,
  status,
  handleFeedback,
  showHeroOnEmpty = true,
  headerContent,
}: ConversationMessagesProps) {
  const [isDarkTheme] = useDarkTheme();
  const { t } = useTranslation();

  const conversationRef = useRef<HTMLDivElement>(null);
<<<<<<< HEAD
  const [hasScrolledToLast, setHasScrolledToLast] = useState(true);
  const [userInterruptedScroll, setUserInterruptedScroll] = useState(false);
=======
  const [atLast, setAtLast] = useState(true);
  const [eventInterrupt, setEventInterrupt] = useState(false);
>>>>>>> d84c4164

  const handleUserScrollInterruption = useCallback(() => {
    if (!userInterruptedScroll && status === 'loading') {
      setUserInterruptedScroll(true);
    }
  }, [userInterruptedScroll, status]);

  const scrollConversationToBottom = useCallback(() => {
    if (!conversationRef.current || userInterruptedScroll) return;

<<<<<<< HEAD
    if (status === 'idle' || !queries[queries.length - 1]?.response) {
      conversationRef.current.scrollTo({
        behavior: 'smooth',
        top: conversationRef.current.scrollHeight,
      });
    } else {
      conversationRef.current.scrollTop = conversationRef.current.scrollHeight;
    }
  }, [userInterruptedScroll, status, queries]);
=======
    requestAnimationFrame(() => {
      if (!conversationRef?.current) return;

      if (status === 'idle' || !queries[queries.length - 1]?.response) {
        conversationRef.current.scrollTo({
          behavior: 'smooth',
          top: conversationRef.current.scrollHeight,
        });
      } else {
        conversationRef.current.scrollTop =
          conversationRef.current.scrollHeight;
      }
    });
  };
>>>>>>> d84c4164

  const checkScrollPosition = useCallback(() => {
    const el = conversationRef.current;
    if (!el) return;
<<<<<<< HEAD
    const isAtBottom =
      el.scrollHeight - el.scrollTop - el.clientHeight < SCROLL_THRESHOLD;
    setHasScrolledToLast(isAtBottom);
  }, [setHasScrolledToLast]);
=======
    const isBottom = el.scrollHeight - el.scrollTop - el.clientHeight < 10;
    setAtLast(isBottom);
  };
>>>>>>> d84c4164

  useEffect(() => {
    if (!userInterruptedScroll) {
      scrollConversationToBottom();
    }
  }, [
    queries.length,
    queries[queries.length - 1]?.response,
    queries[queries.length - 1]?.error,
    queries[queries.length - 1]?.thought,
    userInterruptedScroll,
    scrollConversationToBottom,
  ]);

  useEffect(() => {
    if (status === 'idle') {
      setUserInterruptedScroll(false);
    }
  }, [status]);

  useEffect(() => {
    const currentConversationRef = conversationRef.current;
    currentConversationRef?.addEventListener('scroll', checkScrollPosition);
    return () => {
      currentConversationRef?.removeEventListener(
        'scroll',
        checkScrollPosition,
      );
    };
  }, [checkScrollPosition]);

  const retryIconProps = {
    width: 12,
    height: 12,
    fill: isDarkTheme ? 'rgb(236 236 241)' : 'rgb(107 114 120)',
    stroke: isDarkTheme ? 'rgb(236 236 241)' : 'rgb(107 114 120)',
    strokeWidth: 10,
  };

  const renderResponseView = (query: Query, index: number) => {
    const isLastMessage = index === queries.length - 1;
    const bubbleMargin = isLastMessage
      ? LAST_BUBBLE_MARGIN
      : DEFAULT_BUBBLE_MARGIN;

    if (query.thought || query.response) {
<<<<<<< HEAD
      return (
=======
      const isCurrentlyStreaming =
        status === 'loading' && index === queries.length - 1;
      responseView = (
>>>>>>> d84c4164
        <ConversationBubble
          className={bubbleMargin}
          key={`${index}-ANSWER`}
          message={query.response}
          type={'ANSWER'}
          thought={query.thought}
          sources={query.sources}
          toolCalls={query.tool_calls}
          feedback={query.feedback}
          isStreaming={isCurrentlyStreaming}
          handleFeedback={
            handleFeedback
              ? (feedback) => handleFeedback(query, feedback, index)
              : undefined
          }
        />
      );
    }

    if (query.error) {
      const retryButton = (
        <button
          className="flex items-center justify-center gap-3 self-center rounded-full px-5 py-3 text-lg text-gray-500 transition-colors delay-100 hover:border-gray-500 disabled:cursor-not-allowed dark:text-bright-gray"
          disabled={status === 'loading'}
          onClick={() => {
            const questionToRetry = queries[index].prompt;
            handleQuestion({
              question: questionToRetry,
              isRetry: true,
              indx: index,
            });
          }}
          aria-label={t('Retry') || 'Retry'}
        >
          <RetryIcon {...retryIconProps} />
        </button>
      );
      return (
        <ConversationBubble
          className={bubbleMargin}
          key={`${index}-ERROR`}
          message={query.error}
          type="ERROR"
          retryBtn={retryButton}
        />
      );
    }
    return null;
  };

  return (
    <div
      ref={conversationRef}
<<<<<<< HEAD
      onWheel={handleUserScrollInterruption}
      onTouchMove={handleUserScrollInterruption}
      className="flex h-full w-full justify-center overflow-y-auto sm:pt-12"
=======
      onWheel={handleUserInterruption}
      onTouchMove={handleUserInterruption}
      className="flex h-full w-full justify-center overflow-y-auto will-change-scroll sm:pt-12"
>>>>>>> d84c4164
    >
      {queries.length > 0 && !atLast && (
        <button
          onClick={() => {
            setUserInterruptedScroll(false);
            scrollConversationToBottom();
          }}
          aria-label={t('Scroll to bottom') || 'Scroll to bottom'}
          className="fixed bottom-40 right-14 z-10 flex h-7 w-7 items-center justify-center rounded-full border-[0.5px] border-gray-alpha bg-gray-100 bg-opacity-50 dark:bg-gunmetal md:h-9 md:w-9 md:bg-opacity-100"
        >
          <img
            src={ArrowDown}
<<<<<<< HEAD
            alt=""
=======
            alt="arrow down"
>>>>>>> d84c4164
            className="h-4 w-4 opacity-50 filter dark:invert md:h-5 md:w-5"
          />
        </button>
      )}

      <div className="w-full max-w-[1300px] px-2 md:w-9/12 lg:w-8/12 xl:w-8/12 2xl:w-6/12">
<<<<<<< HEAD
        {headerContent && headerContent}

=======
>>>>>>> d84c4164
        {queries.length > 0 ? (
          queries.map((query, index) => (
            <Fragment key={`${index}-query-fragment`}>
              <ConversationBubble
                className={index === 0 ? FIRST_QUESTION_BUBBLE_MARGIN_TOP : ''}
                key={`${index}-QUESTION`}
                message={query.prompt}
                type="QUESTION"
                handleUpdatedQuestionSubmission={handleQuestionSubmission}
                questionNumber={index}
                sources={query.sources}
              />
              {renderResponseView(query, index)}
            </Fragment>
          ))
        ) : showHeroOnEmpty ? (
          <Hero handleQuestion={handleQuestion} />
        ) : null}
      </div>
    </div>
  );
}<|MERGE_RESOLUTION|>--- conflicted
+++ resolved
@@ -52,13 +52,8 @@
   const { t } = useTranslation();
 
   const conversationRef = useRef<HTMLDivElement>(null);
-<<<<<<< HEAD
   const [hasScrolledToLast, setHasScrolledToLast] = useState(true);
   const [userInterruptedScroll, setUserInterruptedScroll] = useState(false);
-=======
-  const [atLast, setAtLast] = useState(true);
-  const [eventInterrupt, setEventInterrupt] = useState(false);
->>>>>>> d84c4164
 
   const handleUserScrollInterruption = useCallback(() => {
     if (!userInterruptedScroll && status === 'loading') {
@@ -69,17 +64,6 @@
   const scrollConversationToBottom = useCallback(() => {
     if (!conversationRef.current || userInterruptedScroll) return;
 
-<<<<<<< HEAD
-    if (status === 'idle' || !queries[queries.length - 1]?.response) {
-      conversationRef.current.scrollTo({
-        behavior: 'smooth',
-        top: conversationRef.current.scrollHeight,
-      });
-    } else {
-      conversationRef.current.scrollTop = conversationRef.current.scrollHeight;
-    }
-  }, [userInterruptedScroll, status, queries]);
-=======
     requestAnimationFrame(() => {
       if (!conversationRef?.current) return;
 
@@ -93,22 +77,15 @@
           conversationRef.current.scrollHeight;
       }
     });
-  };
->>>>>>> d84c4164
+  }, [userInterruptedScroll, status, queries]);
 
   const checkScrollPosition = useCallback(() => {
     const el = conversationRef.current;
     if (!el) return;
-<<<<<<< HEAD
     const isAtBottom =
       el.scrollHeight - el.scrollTop - el.clientHeight < SCROLL_THRESHOLD;
     setHasScrolledToLast(isAtBottom);
   }, [setHasScrolledToLast]);
-=======
-    const isBottom = el.scrollHeight - el.scrollTop - el.clientHeight < 10;
-    setAtLast(isBottom);
-  };
->>>>>>> d84c4164
 
   useEffect(() => {
     if (!userInterruptedScroll) {
@@ -155,13 +132,9 @@
       : DEFAULT_BUBBLE_MARGIN;
 
     if (query.thought || query.response) {
-<<<<<<< HEAD
-      return (
-=======
       const isCurrentlyStreaming =
         status === 'loading' && index === queries.length - 1;
-      responseView = (
->>>>>>> d84c4164
+      return (
         <ConversationBubble
           className={bubbleMargin}
           key={`${index}-ANSWER`}
@@ -215,17 +188,11 @@
   return (
     <div
       ref={conversationRef}
-<<<<<<< HEAD
       onWheel={handleUserScrollInterruption}
       onTouchMove={handleUserScrollInterruption}
       className="flex h-full w-full justify-center overflow-y-auto sm:pt-12"
-=======
-      onWheel={handleUserInterruption}
-      onTouchMove={handleUserInterruption}
-      className="flex h-full w-full justify-center overflow-y-auto will-change-scroll sm:pt-12"
->>>>>>> d84c4164
     >
-      {queries.length > 0 && !atLast && (
+      {queries.length > 0 && !hasScrolledToLast && (
         <button
           onClick={() => {
             setUserInterruptedScroll(false);
@@ -236,22 +203,15 @@
         >
           <img
             src={ArrowDown}
-<<<<<<< HEAD
-            alt=""
-=======
             alt="arrow down"
->>>>>>> d84c4164
             className="h-4 w-4 opacity-50 filter dark:invert md:h-5 md:w-5"
           />
         </button>
       )}
 
       <div className="w-full max-w-[1300px] px-2 md:w-9/12 lg:w-8/12 xl:w-8/12 2xl:w-6/12">
-<<<<<<< HEAD
         {headerContent && headerContent}
 
-=======
->>>>>>> d84c4164
         {queries.length > 0 ? (
           queries.map((query, index) => (
             <Fragment key={`${index}-query-fragment`}>
