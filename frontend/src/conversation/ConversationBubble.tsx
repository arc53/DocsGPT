import { forwardRef, useState } from 'react';
import Avatar from '../Avatar';
import { FEEDBACK, MESSAGE_TYPE } from './conversationModels';
import classes from './ConversationBubble.module.css';
import Alert from './../assets/alert.svg';
import { ReactComponent as Like } from './../assets/like.svg';
import { ReactComponent as Dislike } from './../assets/dislike.svg';
import { ReactComponent as Copy } from './../assets/copy.svg';
import { ReactComponent as Checkmark } from './../assets/checkmark.svg';
import ReactMarkdown from 'react-markdown';
import copy from 'copy-to-clipboard';
import { Prism as SyntaxHighlighter } from 'react-syntax-highlighter';
import { vscDarkPlus } from 'react-syntax-highlighter/dist/cjs/styles/prism';

const DisableSourceFE = import.meta.env.VITE_DISABLE_SOURCE_FE || false;

const ConversationBubble = forwardRef<
  HTMLDivElement,
  {
    message: string;
    type: MESSAGE_TYPE;
    className?: string;
    feedback?: FEEDBACK;
    handleFeedback?: (feedback: FEEDBACK) => void;
    sources?: { title: string; text: string }[];
  }
>(function ConversationBubble(
  { message, type, className, feedback, handleFeedback, sources },
  ref,
) {
  const [openSource, setOpenSource] = useState<number | null>(null);
  const [copied, setCopied] = useState(false);

  const handleCopyClick = (text: string) => {
    copy(text);
    setCopied(true);
    // Reset copied to false after a few seconds
    setTimeout(() => {
      setCopied(false);
    }, 2000);
  };

  let bubble;

  if (type === 'QUESTION') {
    bubble = (
      <div ref={ref} className={`flex flex-row-reverse self-end ${className}`}>
        <Avatar className="mt-2 text-2xl" avatar="🧑‍💻"></Avatar>
        <div className="mr-2 ml-10 flex items-center rounded-3xl bg-purple-30 p-3.5 text-white">
          <ReactMarkdown className="whitespace-pre-wrap break-all">
            {message}
          </ReactMarkdown>
        </div>
      </div>
    );
  } else {
    bubble = (
      <div ref={ref} className={`flex self-start ${className} group flex-col`}>
        <div className="flex self-start">
          <div className='transform scale-x-[-1]'>
          <Avatar className="mt-2 text-2xl" avatar="🦖"></Avatar>
          </div>
          <div
            className={`ml-2 mr-5 flex flex-col rounded-3xl bg-gray-1000 p-3.5 ${
              type === 'ERROR'
                ? 'flex-row rounded-full border border-transparent bg-[#FFE7E7] p-2 py-5 text-sm font-normal text-red-3000  dark:border-red-2000 dark:text-white'
                : 'flex-col rounded-3xl'
            }`}
          >
            {type === 'ERROR' && (
              <img src={Alert} alt="alert" className="mr-2 inline" />
            )}
            <ReactMarkdown
              className="max-w-screen-md whitespace-pre-wrap break-words"
              components={{
                code({ node, inline, className, children, ...props }) {
                  const match = /language-(\w+)/.exec(className || '');

                  return !inline && match ? (
                    <SyntaxHighlighter
                      PreTag="div"
                      language={match[1]}
                      {...props}
                      style={vscDarkPlus}
                    >
                      {String(children).replace(/\n$/, '')}
                    </SyntaxHighlighter>
                  ) : (
                    <code className={className ? className : ''} {...props}>
                      {children}
                    </code>
                  );
                },
                ul({ children }) {
                  return (
                    <ul
                      className={`list-inside list-disc whitespace-normal pl-4 ${classes.list}`}
                    >
                      {children}
                    </ul>
                  );
                },
                ol({ children }) {
                  return (
                    <ol
                      className={`list-inside list-decimal whitespace-normal pl-4 ${classes.list}`}
                    >
                      {children}
                    </ol>
                  );
                },
              }}
            >
              {message}
            </ReactMarkdown>
            {DisableSourceFE || type === 'ERROR' ? null : (
              <>
                <span className="mt-3 h-px w-full bg-[#DEDEDE]"></span>
                <div className="mt-3 flex w-full flex-row flex-wrap items-center justify-start gap-2">
                  <div className="py-1 text-base font-semibold">Sources:</div>
                  <div className="flex flex-row flex-wrap items-center justify-start gap-2">
                    {sources?.map((source, index) => (
                      <div
                        key={index}
                        className={`max-w-fit cursor-pointer rounded-[28px] py-1 px-4 ${
                          openSource === index
                            ? 'bg-[#007DFF]'
                            : 'bg-[#D7EBFD] hover:bg-[#BFE1FF]'
                        }`}
                        onClick={() =>
                          setOpenSource(openSource === index ? null : index)
                        }
                      >
                        <p
                          className={`truncate text-center text-base font-medium ${
                            openSource === index
                              ? 'text-white'
                              : 'text-[#007DFF]'
                          }`}
                        >
                          {index + 1}. {source.title.substring(0, 45)}
                        </p>
                      </div>
                    ))}
                  </div>
                </div>
              </>
            )}
          </div>
          <div className = 'flex'>
          <div
<<<<<<< HEAD
            className={`mr-2 flex items-center justify-center ${
              type !== 'ERROR' && showFeedback ? '' : 'md:invisible'
=======
            className={`relative mr-2 flex items-center justify-center md:invisible ${
              type !== 'ERROR' ? 'group-hover:md:visible' : ''
>>>>>>> 641e75b8
            }`}
          >
            {copied ? (
              <Checkmark className="" />
            ) : (
              <Copy
                className={`cursor-pointer fill-gray-4000 hover:stroke-gray-4000`}
                onClick={() => {
                  handleCopyClick(message);
                }}
              ></Copy>
            )}
          </div>
          <div
<<<<<<< HEAD
            className={`mr-2 flex items-center justify-center ${
              feedback === 'LIKE' || (type !== 'ERROR' && showFeedback)
                ? ''
                : 'md:invisible'
=======
            className={`relative mr-2 flex items-center justify-center md:invisible ${
              feedback === 'LIKE' || type !== 'ERROR'
                ? 'group-hover:md:visible'
                : ''
>>>>>>> 641e75b8
            }`}
          >
            <Like
              className={`cursor-pointer ${
                feedback === 'LIKE'
                  ? 'fill-purple-30 stroke-purple-30'
                  : 'fill-none  stroke-gray-4000 hover:fill-gray-4000'
              }`}
              onClick={() => handleFeedback?.('LIKE')}
            ></Like>
          </div>
          <div
<<<<<<< HEAD
            className={`mr-10 flex items-center justify-center ${
              feedback === 'DISLIKE' || (type !== 'ERROR' && showFeedback)
                ? ''
                : 'md:invisible'
=======
            className={`relative mr-10 flex items-center justify-center md:invisible ${
              feedback === 'DISLIKE' || type !== 'ERROR'
                ? 'group-hover:md:visible'
                : ''
>>>>>>> 641e75b8
            }`}
          >
            <Dislike
              className={`cursor-pointer ${
                feedback === 'DISLIKE'
                  ? 'fill-red-2000 stroke-red-2000'
                  : 'fill-none  stroke-gray-4000 hover:fill-gray-4000'
              }`}
              onClick={() => handleFeedback?.('DISLIKE')}
            ></Dislike>
          </div>
          </div>
        </div>

        {sources && openSource !== null && sources[openSource] && (
          <div className="ml-10 mt-2 max-w-[800px] rounded-xl bg-blue-200 p-2">
            <p className="m-1 w-3/4 truncate text-xs text-gray-500">
              Source: {sources[openSource].title}
            </p>

            <div className="m-2 rounded-xl border-2 border-gray-200 bg-white p-2">
              <p className="text-black">{sources[openSource].text}</p>
            </div>
          </div>
        )}
      </div>
    );
  }
  return bubble;
});

export default ConversationBubble;<|MERGE_RESOLUTION|>--- conflicted
+++ resolved
@@ -149,13 +149,9 @@
           </div>
           <div className = 'flex'>
           <div
-<<<<<<< HEAD
-            className={`mr-2 flex items-center justify-center ${
-              type !== 'ERROR' && showFeedback ? '' : 'md:invisible'
-=======
+
             className={`relative mr-2 flex items-center justify-center md:invisible ${
               type !== 'ERROR' ? 'group-hover:md:visible' : ''
->>>>>>> 641e75b8
             }`}
           >
             {copied ? (
@@ -170,17 +166,11 @@
             )}
           </div>
           <div
-<<<<<<< HEAD
-            className={`mr-2 flex items-center justify-center ${
-              feedback === 'LIKE' || (type !== 'ERROR' && showFeedback)
-                ? ''
-                : 'md:invisible'
-=======
+
             className={`relative mr-2 flex items-center justify-center md:invisible ${
               feedback === 'LIKE' || type !== 'ERROR'
                 ? 'group-hover:md:visible'
                 : ''
->>>>>>> 641e75b8
             }`}
           >
             <Like
@@ -193,17 +183,11 @@
             ></Like>
           </div>
           <div
-<<<<<<< HEAD
-            className={`mr-10 flex items-center justify-center ${
-              feedback === 'DISLIKE' || (type !== 'ERROR' && showFeedback)
-                ? ''
-                : 'md:invisible'
-=======
+
             className={`relative mr-10 flex items-center justify-center md:invisible ${
               feedback === 'DISLIKE' || type !== 'ERROR'
                 ? 'group-hover:md:visible'
                 : ''
->>>>>>> 641e75b8
             }`}
           >
             <Dislike
