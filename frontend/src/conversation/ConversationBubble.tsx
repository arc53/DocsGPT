--- conflicted
+++ resolved
@@ -401,7 +401,6 @@
                                 const match = /language-(\w+)/.exec(className || '');
                                 const language = match ? match[1] : '';
 
-<<<<<<< HEAD
                                 return match ? (
                                   <div className="group relative rounded-[14px] overflow-hidden border border-light-silver dark:border-raisin-black">
                                     <div className="flex justify-between items-center px-2 py-1 bg-platinum dark:bg-eerie-black-2">
@@ -409,7 +408,7 @@
                                         {language}
                                       </span>
                                       <CopyButton
-                                        text={String(children).replace(/\n$/, '')}
+                                        textToCopy={String(children).replace(/\n$/, '')}
                                       />
                                     </div>
                                     <SyntaxHighlighter
@@ -497,90 +496,6 @@
                   </>
                 );
               })()}
-=======
-                    return match ? (
-                      <div className="group relative rounded-[14px] overflow-hidden border border-light-silver dark:border-raisin-black">
-                        <div className="flex justify-between items-center px-2 py-1 bg-platinum dark:bg-eerie-black-2">
-                          <span className="text-xs font-medium text-just-black dark:text-chinese-white">
-                            {language}
-                          </span>
-                          <CopyButton
-                            textToCopy={String(children).replace(/\n$/, '')}
-                          />
-                        </div>
-                        <SyntaxHighlighter
-                          {...rest}
-                          PreTag="div"
-                          language={language}
-                          style={isDarkTheme ? vscDarkPlus : oneLight}
-                          className="!mt-0"
-                          customStyle={{
-                            margin: 0,
-                            borderRadius: 0,
-                            scrollbarWidth: 'thin',
-                          }}
-                        >
-                          {String(children).replace(/\n$/, '')}
-                        </SyntaxHighlighter>
-                      </div>
-                    ) : (
-                      <code className="whitespace-pre-line rounded-[6px] bg-gray-200 px-[8px] py-[4px] text-xs font-normal dark:bg-independence dark:text-bright-gray">
-                        {children}
-                      </code>
-                    );
-                  },
-                  ul({ children }) {
-                    return (
-                      <ul
-                        className={`list-inside list-disc whitespace-normal pl-4 ${classes.list}`}
-                      >
-                        {children}
-                      </ul>
-                    );
-                  },
-                  ol({ children }) {
-                    return (
-                      <ol
-                        className={`list-inside list-decimal whitespace-normal pl-4 ${classes.list}`}
-                      >
-                        {children}
-                      </ol>
-                    );
-                  },
-                  table({ children }) {
-                    return (
-                      <div className="relative overflow-x-auto rounded-lg border border-silver/40 dark:border-silver/40">
-                        <table className="w-full text-left text-gray-700 dark:text-bright-gray">
-                          {children}
-                        </table>
-                      </div>
-                    );
-                  },
-                  thead({ children }) {
-                    return (
-                      <thead className="text-xs uppercase text-gray-900 dark:text-bright-gray bg-gray-50 dark:bg-[#26272E]/50">
-                        {children}
-                      </thead>
-                    );
-                  },
-                  tr({ children }) {
-                    return (
-                      <tr className="border-b border-gray-200 dark:border-silver/40 odd:bg-white dark:odd:bg-[#26272E] even:bg-gray-50 dark:even:bg-[#26272E]/50">
-                        {children}
-                      </tr>
-                    );
-                  },
-                  th({ children }) {
-                    return <th className="px-6 py-3">{children}</th>;
-                  },
-                  td({ children }) {
-                    return <td className="px-6 py-3">{children}</td>;
-                  },
-                }}
-              >
-                {preprocessLaTeX(message)}
-              </ReactMarkdown>
->>>>>>> 7858c48f
             </div>
           </div>
         )}
