--- conflicted
+++ resolved
@@ -70,7 +70,6 @@
   const [activeTooltip, setActiveTooltip] = useState<number | null>(null);
   const [isSidebarOpen, setIsSidebarOpen] = useState<boolean>(false);
 
-<<<<<<< HEAD
   // State to track feedback submission
   const [feedbackSubmitted, setFeedbackSubmitted] = useState(false);
 
@@ -102,12 +101,11 @@
     }
   };
 
-=======
   const handleEditClick = () => {
     setIsEditClicked(false);
     handleUpdatedQuestionSubmission?.(editInputBox, true, questionNumber);
   };
->>>>>>> 8d8423b6
+
   let bubble;
   if (type === 'QUESTION') {
     bubble = (
@@ -116,13 +114,9 @@
         onMouseLeave={() => setIsQuestionHovered(false)}
       >
         <div
-<<<<<<< HEAD
           style={{ wordBreak: 'break-word' }}
-          className="ml-10 mr-2 flex items-center rounded-[28px] bg-purple-30 py-[14px] px-[19px] text-white max-w-full whitespace-pre-wrap leading-normal"
-=======
           ref={ref}
-          className={`flex flex-row-reverse self-end flex-wrap ${className}`}
->>>>>>> 8d8423b6
+          className="ml-10 mr-2 flex items-center rounded-[28px] bg-purple-30 py-[14px] px-[19px] text-white max-w-full whitespace-pre-wrap leading-normal flex flex-row-reverse self-end flex-wrap ${className}"
         >
           <Avatar className="mt-2 text-2xl" avatar="🧑‍💻"></Avatar>
           {!isEditClicked && (
@@ -176,20 +170,20 @@
     );
   } else {
     const preprocessLaTeX = (content: string) => {
-      const blockProcessedContent = content.replace(
-        /\\
-
-\[(.*?)\\\]
-
-/gs,
-        (_, equation) => `$$${equation}$$`
-      );
-      const inlineProcessedContent = blockProcessedContent.replace(
-        /\\\((.*?)\\\)/gs,
-        (_, equation) => `$${equation}$`
-      );
-      return inlineProcessedContent;
-    };
+  // Process block LaTeX
+  const blockProcessedContent = content.replace(
+    /\\\[(.*?)\\\]/gs,  // Corrected regex for block LaTeX
+    (_, equation) => `$$${equation}$$`
+  );
+
+  // Process inline LaTeX
+  const inlineProcessedContent = blockProcessedContent.replace(
+    /\\\((.*?)\\\)/gs,  // Corrected regex for inline LaTeX
+    (_, equation) => `$${equation}$`
+  );
+
+  return inlineProcessedContent;
+};
 
     bubble = (
       <div ref={ref} className={`group flex self-start flex-wrap ${className}`}>
