--- conflicted
+++ resolved
@@ -1,10 +1,5 @@
-<<<<<<< HEAD
 import { forwardRef, useState, useEffect } from 'react';
-=======
 import 'katex/dist/katex.min.css';
-
-import { forwardRef, useState } from 'react';
->>>>>>> 1decff21
 import ReactMarkdown from 'react-markdown';
 import { useSelector } from 'react-redux';
 import { Prism as SyntaxHighlighter } from 'react-syntax-highlighter';
@@ -22,15 +17,8 @@
 import Avatar from '../components/Avatar';
 import CopyButton from '../components/CopyButton';
 import Sidebar from '../components/Sidebar';
-<<<<<<< HEAD
 import { selectChunks, selectSelectedDocs } from '../preferences/preferenceSlice';
-=======
 import SpeakButton from '../components/TextToSpeechButton';
-import {
-  selectChunks,
-  selectSelectedDocs,
-} from '../preferences/preferenceSlice';
->>>>>>> 1decff21
 import classes from './ConversationBubble.module.css';
 import { FEEDBACK, MESSAGE_TYPE } from './conversationModels';
 
@@ -126,7 +114,6 @@
     };
 
     bubble = (
-<<<<<<< HEAD
       <div ref={ref} className={`group flex self-start flex-wrap ${className}`}>
         <Avatar className="mt-2 text-2xl" avatar="🤖"></Avatar>
         <div className="ml-2 flex flex-col">
@@ -135,162 +122,137 @@
             className="relative min-w-[150px] rounded-[28px] bg-gray-1000 p-4 text-gray-900 dark:bg-purple-20 dark:text-white"
           >
             <ReactMarkdown
-=======
-      <div
-        ref={ref}
-        className={`flex flex-wrap self-start ${className} group flex-col  dark:text-bright-gray`}
-      >
-        {DisableSourceFE ||
-        type === 'ERROR' ||
-        sources?.length === 0 ||
-        sources?.some((source) => source.source === 'None') ? null : !sources &&
-          chunks !== '0' &&
-          selectedDocs ? (
-          <div className="mb-4 flex flex-col flex-wrap items-start self-start lg:flex-nowrap">
-            <div className="my-2 flex flex-row items-center justify-center gap-3">
-              <Avatar
-                className="h-[26px] w-[30px] text-xl"
-                avatar={
-                  <img
-                    src={Sources}
-                    alt="Sources"
-                    className="h-full w-full object-fill"
-                  />
-                }
-              />
-              <p className="text-base font-semibold">Sources</p>
-            </div>
-            <div className="grid grid-cols-2 gap-2 lg:grid-cols-4">
-              {Array.from({ length: 4 }).map((_, index) => (
-                <div
-                  key={index}
-                  className="flex h-28 cursor-pointer flex-col items-start gap-1 rounded-[20px] bg-gray-1000 p-4 text-purple-30 hover:bg-[#F1F1F1] hover:text-[#6D3ECC] dark:bg-gun-metal dark:hover:bg-[#2C2E3C] dark:hover:text-[#8C67D7]"
-                >
-                  <span className="h-px w-10 animate-pulse cursor-pointer rounded-[20px] bg-[#B2B2B2] p-1"></span>
-                  <span className="h-px w-24 animate-pulse cursor-pointer rounded-[20px] bg-[#B2B2B2] p-1"></span>
-                  <span className="h-px w-16 animate-pulse cursor-pointer rounded-[20px] bg-[#B2B2B2] p-1"></span>
-                  <span className="h-px w-32 animate-pulse cursor-pointer rounded-[20px] bg-[#B2B2B2] p-1"></span>
-                  <span className="h-px w-24 animate-pulse cursor-pointer rounded-[20px] bg-[#B2B2B2] p-1"></span>
-                  <span className="h-px w-20 animate-pulse cursor-pointer rounded-[20px] bg-[#B2B2B2] p-1"></span>
-                </div>
-              ))}
+              className="fade-in whitespace-pre-wrap break-normal leading-normal"
+              remarkPlugins={[remarkGfm, remarkMath]}
+              rehypePlugins={[rehypeKatex]}
+              components={{
+                code({ node, inline, className, children, ...props }) {
+                  const match = /language-(\w+)/.exec(className || '');
+                  return !inline && match ? (
+                    <SyntaxHighlighter
+                      style={vscDarkPlus}
+                      language={match[1]}
+                      PreTag="div"
+                      {...props}
+                    >
+                      {String(children).replace(/\n$/, '')}
+                    </SyntaxHighlighter>
+                  ) : (
+                    <code className={className} {...props}>
+                      {children}
+                    </code>
+                  );
+                },
+                ul({ children }) {
+                  return (
+                    <ul className={`list-inside list-disc whitespace-normal pl-4 ${classes.list}`}>
+                      {children}
+                    </ul>
+                  );
+                },
+                ol({ children }) {
+                  return (
+                    <ol className={`list-inside list-decimal whitespace-normal pl-4 ${classes.list}`}>
+                      {children}
+                    </ol>
+                  );
+                },
+                table({ children }) {
+                  return (
+                    <table className="min-w-full divide-y divide-gray-300">
+                      {children}
+                    </table>
+                  );
+                },
+                thead({ children }) {
+                  return (
+                    <thead className="bg-gray-50">
+                      {children}
+                    </thead>
+                  );
+                },
+                tr({ children }) {
+                  return (
+                    <tr className="table-row border-b odd:bg-white even:bg-gray-50">
+                      {children}
+                    </tr>
+                  );
+                },
+                td({ children }) {
+                  return <td className="px-6 py-3">{children}</td>;
+                },
+                th({ children }) {
+                  return <th className="px-6 py-3">{children}</th>;
+                },
+              }}
+            >
+              {preprocessLaTeX(message)}
+            </ReactMarkdown>
+          </div>
+        </div>
+        <div className="my-2 ml-2 flex justify-start">
+          <div
+            className={`relative mr-5 block items-center justify-center lg:invisible ${type !== 'ERROR' ? 'group-hover:lg:visible' : 'hidden'}`}
+          >
+            <div>
+              <CopyButton text={message} />
             </div>
           </div>
-        ) : (
-          sources && (
-            <div className="mb-4 flex flex-col flex-wrap items-start self-start lg:flex-nowrap">
-              <div className="my-2 flex flex-row items-center justify-center gap-3">
-                <Avatar
-                  className="h-[26px] w-[30px] text-xl"
-                  avatar={
-                    <img
-                      src={Sources}
-                      alt="Sources"
-                      className="h-full w-full object-fill"
-                    />
-                  }
-                />
-                <p className="text-base font-semibold">Sources</p>
-              </div>
-              <div className="fade-in ml-3 mr-5 max-w-[90vw] md:max-w-[70vw] lg:max-w-[50vw]">
-                <div className="grid grid-cols-2 gap-2 lg:grid-cols-4">
-                  {sources?.slice(0, 3)?.map((source, index) => (
-                    <div key={index} className="relative">
-                      <div
-                        className="h-28 cursor-pointer rounded-[20px] bg-gray-1000 p-4 hover:bg-[#F1F1F1] dark:bg-gun-metal dark:hover:bg-[#2C2E3C]"
-                        onMouseOver={() => setActiveTooltip(index)}
-                        onMouseOut={() => setActiveTooltip(null)}
-                      >
-                        <p className="ellipsis-text h-12 break-words text-xs">
-                          {source.text}
-                        </p>
-                        <div
-                          className={`mt-[14px] flex flex-row items-center gap-[6px] underline-offset-2 ${
-                            source.source && source.source !== 'local'
-                              ? 'hover:text-[#007DFF] hover:underline dark:hover:text-[#48A0FF]'
-                              : ''
-                          }`}
-                          onClick={() =>
-                            source.source && source.source !== 'local'
-                              ? window.open(
-                                  source.source,
-                                  '_blank',
-                                  'noopener, noreferrer',
-                                )
-                              : null
-                          }
-                        >
-                          <img
-                            src={Document}
-                            alt="Document"
-                            className="h-[17px] w-[17px] object-fill"
-                          />
-                          <p
-                            className="mt-[2px] truncate text-xs"
-                            title={
-                              source.source && source.source !== 'local'
-                                ? source.source
-                                : source.title
-                            }
-                          >
-                            {source.source && source.source !== 'local'
-                              ? source.source
-                              : source.title}
-                          </p>
-                        </div>
-                      </div>
-                      {activeTooltip === index && (
-                        <div
-                          className={`absolute left-1/2 z-50 max-h-48 w-40 translate-x-[-50%] translate-y-[3px] rounded-xl bg-[#FBFBFB] p-4 text-black shadow-xl dark:bg-chinese-black dark:text-chinese-silver sm:w-56`}
-                          onMouseOver={() => setActiveTooltip(index)}
-                          onMouseOut={() => setActiveTooltip(null)}
-                        >
-                          <p className="max-h-[164px] overflow-y-auto break-words rounded-md text-sm">
-                            {source.text}
-                          </p>
-                        </div>
-                      )}
-                    </div>
-                  ))}
-                  {(sources?.length ?? 0) > 3 && (
-                    <div
-                      className="flex h-28 cursor-pointer flex-col-reverse rounded-[20px] bg-gray-1000 p-4 text-purple-30 hover:bg-[#F1F1F1] hover:text-[#6D3ECC] dark:bg-gun-metal dark:hover:bg-[#2C2E3C] dark:hover:text-[#8C67D7]"
-                      onClick={() => setIsSidebarOpen(true)}
-                    >
-                      <p className="ellipsis-text h-22 text-xs">{`View ${
-                        sources?.length ? sources.length - 3 : 0
-                      } more`}</p>
-                    </div>
-                  )}
+          <div
+            className={`relative mr-5 block items-center justify-center lg:invisible ${type !== 'ERROR' ? 'group-hover:lg:visible' : 'hidden'}`}
+          >
+            <div>
+              <SpeakButton text={message} /> {/* Add SpeakButton here */}
+            </div>
+          </div>
+          {type === 'ERROR' && (
+            <div className="relative mr-5 block items-center justify-center">
+              <div>{retryBtn}</div>
+            </div>
+          )}
+          {handleFeedback && (
+            <>
+              <div
+                className={`relative mr-5 flex items-center justify-center ${!isLikeClicked ? 'lg:invisible' : ''} ${feedback === 'LIKE' || type !== 'ERROR' ? 'group-hover:lg:visible' : ''}`}
+              >
+                <div>
+                  <div className={`flex items-center justify-center rounded-full p-2 ${isLikeHovered ? 'bg-[#EEEEEE] dark:bg-purple-taupe' : 'bg-[#ffffff] dark:bg-transparent'}`}>
+                    <Like
+                      className={`cursor-pointer ${isLikeClicked || feedback === 'LIKE' ? 'fill-white-3000 stroke-purple-30 dark:fill-transparent' : 'fill-none  stroke-gray-4000'}`}
+                      onClick={handleLikeClick}
+                      onMouseEnter={() => setIsLikeHovered(true)}
+                      onMouseLeave={() => setIsLikeHovered(false)}
+                    ></Like>
+                  </div>
                 </div>
               </div>
-            </div>
-          )
+              <div
+                className={`mr-13 relative flex items-center justify-center ${!isDislikeClicked ? 'lg:invisible' : ''} ${feedback === 'DISLIKE' || type !== 'ERROR' ? 'group-hover:lg:visible' : ''}`}
+              >
+                <div>
+                  <div className={`flex items-center justify-center rounded-full p-2 ${isDislikeHovered ? 'bg-[#EEEEEE] dark:bg-purple-taupe' : 'bg-[#ffffff] dark:bg-transparent'}`}>
+                    <Dislike
+                      className={`cursor-pointer ${isDislikeClicked || feedback === 'DISLIKE' ? 'fill-white-3000 stroke-red-2000 dark:fill-transparent' : 'fill-none  stroke-gray-4000'}`}
+                      onClick={handleDislikeClick}
+                      onMouseEnter={() => setIsDislikeHovered(true)}
+                      onMouseLeave={() => setIsDislikeHovered(false)}
+                    ></Dislike>
+                  </div>
+                </div>
+              </div>
+            </>
+          )}
+        </div>
+        {sources && (
+          <Sidebar
+            isOpen={isSidebarOpen}
+            toggleState={(state) => setIsSidebarOpen(state)}
+          >
+            <AllSources sources={sources} />
+          </Sidebar>
         )}
-        <div className="flex flex-col flex-wrap items-start self-start lg:flex-nowrap">
-          <div className="my-2 flex flex-row items-center justify-center gap-3">
-            <Avatar
-              className="h-[34px] w-[34px] text-2xl"
-              avatar={
-                <img
-                  src={DocsGPT3}
-                  alt="DocsGPT"
-                  className="h-full w-full object-cover"
-                />
-              }
-            />
-            <p className="text-base font-semibold">Answer</p>
-          </div>
-          <div
-            className={`fade-in-bubble ml-2 mr-5 flex max-w-[90vw] rounded-[28px] bg-gray-1000 py-[14px] px-7 dark:bg-gun-metal md:max-w-[70vw] lg:max-w-[50vw] ${
-              type === 'ERROR'
-                ? 'relative flex-row items-center rounded-full border border-transparent bg-[#FFE7E7] p-2 py-5 text-sm font-normal text-red-3000  dark:border-red-2000 dark:text-white'
-                : 'flex-col rounded-3xl'
-            }`}
-          >
-            <ReactMarkdown
-              className="fade-in whitespace-pre-wrap break-normal leading-normal"
->>>>>>> 1decff21
+      </div>
+    );
               remarkPlugins={[remarkGfm, remarkMath]}
               rehypePlugins={[rehypeKatex]}
               components={{
