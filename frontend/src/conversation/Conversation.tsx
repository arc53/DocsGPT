--- conflicted
+++ resolved
@@ -277,12 +277,7 @@
 
         {queries.length === 0 && <Hero handleQuestion={handleQuestion} />}
       </div>
-
-<<<<<<< HEAD
-      <div className="bottom-safe fixed flex w-11/12 flex-col items-end self-center rounded-2xl bg-opacity-0 pb-1 sm:w-6/12">
-=======
       <div className="flex w-11/12 flex-col items-end self-center rounded-2xl bg-opacity-0 pb-1 sm:w-8/12">
->>>>>>> d7b38d95
         <div className="flex h-full w-full items-center rounded-[40px] border border-silver bg-white py-1 dark:bg-raisin-black">
           <div
             id="inputbox"
