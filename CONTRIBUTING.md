# Welcome to DocsGPT Contributing Guidelines

Thank you for choosing to contribute to DocsGPT! We are all very grateful! 

### [🎉 Join the Hacktoberfest with DocsGPT and Earn a Free T-shirt! 🎉](https://github.com/arc53/DocsGPT/blob/main/HACKTOBERFEST.md)

# We accept different types of contributions

📣 **Discussions** - Engage in conversations, start new topics, or help answer questions.

🐞 **Issues** - This is where we keep track of tasks. It could be bugs,fixes or suggestions for new features.

🛠️ **Pull requests** - Suggest changes to our repository, either by working on existing issues or adding new features.

📚 **Wiki** - This is where our documentation resides.


## 🐞 Issues and Pull requests

We value contributions in the form of discussions or suggestions. We recommend taking a look at existing issues and our [roadmap](https://github.com/orgs/arc53/projects/2).

Before creating issues, please check out how the latest version of our app looks and works by launching it via [Quickstart](https://github.com/arc53/DocsGPT#quickstart) the version on our live demo is slightly modified with login. Your issues should relate to the version that you can launch via [Quickstart](https://github.com/arc53/DocsGPT#quickstart).

### 👨‍💻 If you're interested in contributing code, here are some important things to know:

Tech Stack Overview:

- 🌐 Frontend: Built with React (Vite) ⚛️,

- 🖥 Backend: Developed in Python 🐍

### 🌐 If you are looking to contribute to frontend (⚛️React, Vite):

- The current frontend is being migrated from [`/application`](https://github.com/arc53/DocsGPT/tree/main/application) to [`/frontend`](https://github.com/arc53/DocsGPT/tree/main/frontend) with a new design, so please contribute to the new one.
- Check out this [milestone](https://github.com/arc53/DocsGPT/milestone/1) and its issues.
- The updated Figma design can be found [here](https://www.figma.com/file/OXLtrl1EAy885to6S69554/DocsGPT?node-id=0%3A1&t=hjWVuxRg9yi5YkJ9-1).

Please try to follow the guidelines.

### 🖥 If you are looking to contribute to Backend (🐍 Python):

- Review our issues and contribute to [`/application`](https://github.com/arc53/DocsGPT/tree/main/application) or [`/scripts`](https://github.com/arc53/DocsGPT/tree/main/scripts) (please disregard old [`ingest_rst.py`](https://github.com/arc53/DocsGPT/blob/main/scripts/old/ingest_rst.py) [`ingest_rst_sphinx.py`](https://github.com/arc53/DocsGPT/blob/main/scripts/old/ingest_rst_sphinx.py) files; they will be deprecated soon).
- All new code should be covered with unit tests ([pytest](https://github.com/pytest-dev/pytest)). Please find tests under [`/tests`](https://github.com/arc53/DocsGPT/tree/main/tests) folder.
- Before submitting your Pull Request, ensure it can be queried after ingesting some test data.
  
### Testing

To run unit tests from the root of the repository, execute:
```
python -m pytest
```

## Workflow 📈

Here's a step-by-step guide on how to contribute to DocsGPT:

1. **Fork the Repository:**
   - Click the "Fork" button at the top-right of this repository to create your fork.

2. **Create and Switch to a New Branch:**
   - Create a new branch for your contribution using:
     ```shell
     git checkout -b your-branch-name
     ```

3. **Make Changes:**
   - Make the required changes in your branch.

4. **Add Changes to the Staging Area:**
   - Add your changes to the staging area using:
     ```shell
     git add .
     ```

5. **Commit Your Changes:**
   - Commit your changes with a descriptive commit message using:
     ```shell
     git commit -m "Your descriptive commit message"
     ```

6. **Push Your Changes to the Remote Repository:**
   - Push your branch with changes to your fork on GitHub using:
     ```shell
     git push origin your-branch-name
     ```

7. **Submit a Pull Request (PR):**
   - Create a Pull Request from your branch to the main repository. Make sure to include a detailed description of your changes and reference any related issues.

8. **Collaborate:**
   - Be responsive to comments and feedback on your PR.
   - Make necessary updates as suggested.
   - Once your PR is approved, it will be merged into the main repository.

9. **Testing:**
   - Before submitting a Pull Request, ensure your code passes all unit tests.
   - To run unit tests from the root of the repository, execute:
     ```shell
     python -m pytest
     ```

*Note: You should run the unit test only after making the changes to the backend code.*

10. **Questions and Collaboration:**
    - Feel free to join our Discord. We're very friendly and welcoming to new contributors, so don't hesitate to reach out.

Thank you for considering contributing to DocsGPT! 🙏

## Questions/collaboration
<<<<<<< HEAD
Feel free to join our [Discord](https://discord.gg/n5BX8dh8rU). We're very friendly and welcoming to new contributors, so don't hesitate to reach out.
# Thank you so much for considering contributing to DocsGPT!🙏
<p align="center">
<img src="Assets/DocsGPT tee-front.jpeg" width="350" />
<img src="Assets/DocsGPT tee-back.jpeg" width="350" />
</p>
=======
Feel free to join our  ![image](https://github.com/arc53/DocsGPT/assets/98145879/6dc999f4-34d0-4344-a3bc-a5a5bf7ad9a0)
[Discord](https://discord.gg/n5BX8dh8rU). We're very friendly and welcoming to new contributors, so don't hesitate to reach out.
# Thank you so much for considering contributing to DocsGPT!🙏
>>>>>>> 8815b070
<|MERGE_RESOLUTION|>--- conflicted
+++ resolved
@@ -107,15 +107,10 @@
 Thank you for considering contributing to DocsGPT! 🙏
 
 ## Questions/collaboration
-<<<<<<< HEAD
-Feel free to join our [Discord](https://discord.gg/n5BX8dh8rU). We're very friendly and welcoming to new contributors, so don't hesitate to reach out.
+Feel free to join our  ![image](https://github.com/arc53/DocsGPT/assets/98145879/6dc999f4-34d0-4344-a3bc-a5a5bf7ad9a0)
+[Discord](https://discord.gg/n5BX8dh8rU). We're very friendly and welcoming to new contributors, so don't hesitate to reach out.
 # Thank you so much for considering contributing to DocsGPT!🙏
 <p align="center">
 <img src="Assets/DocsGPT tee-front.jpeg" width="350" />
 <img src="Assets/DocsGPT tee-back.jpeg" width="350" />
-</p>
-=======
-Feel free to join our  ![image](https://github.com/arc53/DocsGPT/assets/98145879/6dc999f4-34d0-4344-a3bc-a5a5bf7ad9a0)
-[Discord](https://discord.gg/n5BX8dh8rU). We're very friendly and welcoming to new contributors, so don't hesitate to reach out.
-# Thank you so much for considering contributing to DocsGPT!🙏
->>>>>>> 8815b070
+</p>